--- conflicted
+++ resolved
@@ -2,68 +2,11 @@
 
 Changelog [format](http://keepachangelog.com/en/1.0.0/)
 
-<<<<<<< HEAD
-## [Bridge 3.0.20] Perth Narrows
-
-### Added
-* GODT-2442: Allow user to re-sync DB without logout.
-
-### Changed
-GODT-2419: Reduce sentry reports.
-GODT-2458: Wait for both bridge and bridge-gui to be ended before restarting on crash.
-GODT-2457: Include address if GetPublickKeys() error message.
-GODT-2446: Attach logs to sentry reports for relevant bridge-gui exceptions.
-GODT-2425: Out of sync messages and read status.
-GODT-2435: Group report exception by message if exception message looks corrupted.
-GODT-2356: Unify sentry release description and add more context to it.
-GODT-2357: Hide DSN_SENTRY and use single setting point for DSN_SENTRY.
-GODT-2444: Bad event info.
-GODT-2447: Don't assume timestamp exists in log filename.
-GODT-2333: Do not allow modifications to All Mail label.
-GODT-2429: Do not report context cancel to sentry.
-
-### Fixed
-GODT-2449: fix bug in Bridge-GUI's Exception::what().
-GODT-2427: Parsing header issues.
-GODT-2426: Fix crash on user delete.
-GODT-2417: Do not request gluon recovered message from API.
-
-
-## [Bridge 3.0.19] Perth Narrows
-
-### Fixed
-* GODT-2364: Wait and retry once if the gRPC service config file exists but cannot be opened.
-* GODT-2364: Added optional details to C++ exceptions.
-* GODT-2413: Use qEnvironmentVariable() instead of qgetenv().
-* GODT-2412: Don't treat context cancellation as BadEvent.
-* GODT-2404: Handle unexpected EOF.
-* GODT-2400: Allow state updates to be applied if command fails.
-* GODT-2399: Fix immediate message deletion during updates.
-* GODT-2390: Missing changes from pervious commit.
-* GODT-2390: Add reports for uncaught json and net.opErr.
-* GODT-2414: Multiple deletion bug in WriteControlledStore.
-
-
-## [Bridge 3.0.18] Perth Narrows
-
-### Fixed
-* GODT-2392: Create message if gluon updateMessage returns `no such message`.
-* GODT-2391: Create draft if missing during message update on gluon side.
-
-## [Bridge 3.0.16/17] Perth Narrows
-
-### Fixed
-* GODT-2371: Continue, not return, when handling draft.
-
-## [Bridge 3.0.15] Perth Narrows
-=======
 ## [Bridge 3.1.0] Quebec
 
 ### Changed
 * GODT-2224: Refactor bridge sync to use less memory.
-* GODT-2446: Attach logs to sentry reports for relevant bridge-gui exceptions.
 * GODT-2448: Supported Answered flag.
-* GODT-2435: Group report exception by message if exception message looks corrupted.
 * GODT-2382: Added bridge-gui settings file with 'UseSoftwareRenderer' value.
 * GODT-2411: allow qmake executable to be named qmake6.
 * GODT-2273: Menu with "Close window" and "Quit Bridge" button in main window.
@@ -73,11 +16,7 @@
 * GODT-2201: Bump Gluon to use pure Go IMAP parser.
 * GODT-2374: Import TLS certs via shell.
 * GODT-2361: Bump GPA to use simple encrypter.
-* GODT-2364: Wait and retry once if the gRPC service config file exists but cannot be opened.
-* GODT-2364: Added optional details to C++ exceptions.
 * GODT-1264: Constraint on Scheduled mailbox in connector + Integration tests.
-* GODT-2356: Unify sentry release description and add more context to it.
-* GODT-2357: Hide DSN_SENTRY and use single setting point for DSN_SENTRY.
 * GODT-1264: Creation and visibility of the 'Scheduled' system label.
 * GODT-2283: Limit max import size to 30MB (bump GPA to v0.4.0).
 * GODT-2352: Only copy resource file when needed.
@@ -91,17 +30,10 @@
 * GODT-2289: UIDValidity as Timestamp.
 
 ### Fixed
-* GODT-2449: Fix bug in Bridge-GUI's Exception::what().
-* GODT-2427: Fix header parser.
 * GODT-2424: Sync Builder Message Split.
-* GODT-2426: Fix crash on user delete.
 * GODT-2419: Use connector.ErrOperationNotAllowed.
-* GODT-2413: Use qEnvironmentVariable() instead of qgetenv().
 * GODT-2418: Ensure child folders are updated when parent is.
-* GODT-2399: Fix immediate message deletion during updates.
-* GODT-2412: Don't treat context cancellation as BadEvent.
 * GODT-1945: Handle disabled addresses correctly.
-* GODT-2404: Handle unexpected EOF.
 * GODT-2390: Add reports for uncaught json and net.opErr.
 * GODT-2393: Improved handling of unrecoverable error.
 * GODT-2394: Bump Gluon for golang.org/x/text DoS risk.
@@ -117,7 +49,6 @@
 * GODT-2323: Fix Expunge not issued for move.
 * GODT-2224: Properly handle context cancellation during sync.
 * GODT-2328: Ignore labels that aren't part of user label set.
-* GODT-2333: Do not allow modifications to All Mail label.
 * GODT-2326: Fix potential Win32 API deadlock.
 * GODT-1804: Only promote content headers if non-empty.
 * GODT-2327: Remove unnecessary sync when changing address mode.
@@ -130,8 +61,59 @@
 * GODT-2381: Unset draft flag on sent messages.
 * GODT-2380: Only set external ID in header if non-empty.
 
-## [Bridge 3.0.15/16] Perth Narrows
->>>>>>> 7eaf1655
+## [Bridge 3.0.20] Perth Narrows
+
+### Added
+* GODT-2442: Allow user to re-sync DB without logout.
+
+### Changed
+GODT-2419: Reduce sentry reports.
+GODT-2458: Wait for both bridge and bridge-gui to be ended before restarting on crash.
+GODT-2457: Include address if GetPublickKeys() error message.
+GODT-2446: Attach logs to sentry reports for relevant bridge-gui exceptions.
+GODT-2425: Out of sync messages and read status.
+GODT-2435: Group report exception by message if exception message looks corrupted.
+GODT-2356: Unify sentry release description and add more context to it.
+GODT-2357: Hide DSN_SENTRY and use single setting point for DSN_SENTRY.
+GODT-2444: Bad event info.
+GODT-2447: Don't assume timestamp exists in log filename.
+GODT-2333: Do not allow modifications to All Mail label.
+GODT-2429: Do not report context cancel to sentry.
+
+### Fixed
+GODT-2449: fix bug in Bridge-GUI's Exception::what().
+GODT-2427: Parsing header issues.
+GODT-2426: Fix crash on user delete.
+GODT-2417: Do not request gluon recovered message from API.
+
+
+## [Bridge 3.0.19] Perth Narrows
+
+### Fixed
+* GODT-2364: Wait and retry once if the gRPC service config file exists but cannot be opened.
+* GODT-2364: Added optional details to C++ exceptions.
+* GODT-2413: Use qEnvironmentVariable() instead of qgetenv().
+* GODT-2412: Don't treat context cancellation as BadEvent.
+* GODT-2404: Handle unexpected EOF.
+* GODT-2400: Allow state updates to be applied if command fails.
+* GODT-2399: Fix immediate message deletion during updates.
+* GODT-2390: Missing changes from pervious commit.
+* GODT-2390: Add reports for uncaught json and net.opErr.
+* GODT-2414: Multiple deletion bug in WriteControlledStore.
+
+
+## [Bridge 3.0.18] Perth Narrows
+
+### Fixed
+* GODT-2392: Create message if gluon updateMessage returns `no such message`.
+* GODT-2391: Create draft if missing during message update on gluon side.
+
+## [Bridge 3.0.16/17] Perth Narrows
+
+### Fixed
+* GODT-2371: Continue, not return, when handling draft.
+
+## [Bridge 3.0.15] Perth Narrows
 
 ### Changed
 * GODT-2355: Improve wording and actions on bad event.
