// Copyright (c) 2020 Proton Technologies AG
//
// This file is part of ProtonMail Bridge.
//
// ProtonMail Bridge is free software: you can redistribute it and/or modify
// it under the terms of the GNU General Public License as published by
// the Free Software Foundation, either version 3 of the License, or
// (at your option) any later version.
//
// ProtonMail Bridge is distributed in the hope that it will be useful,
// but WITHOUT ANY WARRANTY; without even the implied warranty of
// MERCHANTABILITY or FITNESS FOR A PARTICULAR PURPOSE.  See the
// GNU General Public License for more details.
//
// You should have received a copy of the GNU General Public License
// along with ProtonMail Bridge.  If not, see <https://www.gnu.org/licenses/>.

package store

import (
	"time"

	bridgeEvents "github.com/ProtonMail/proton-bridge/internal/events"
	"github.com/ProtonMail/proton-bridge/pkg/listener"
	"github.com/ProtonMail/proton-bridge/pkg/pmapi"
	"github.com/pkg/errors"
	"github.com/sirupsen/logrus"
)

const pollInterval = 30 * time.Second

type eventLoop struct {
	cache          *Cache
	currentEventID string
	pollCh         chan chan struct{}
	stopCh         chan struct{}
	notifyStopCh   chan struct{}
	isRunning      bool
	hasInternet    bool

	pollCounter int

	log *logrus.Entry

	store  *Store
	user   BridgeUser
	events listener.Listener
}

func newEventLoop(cache *Cache, store *Store, user BridgeUser, events listener.Listener) *eventLoop {
	eventLog := log.WithField("userID", user.ID())
	eventLog.Trace("Creating new event loop")

	return &eventLoop{
		cache:          cache,
		currentEventID: cache.getEventID(user.ID()),
		pollCh:         make(chan chan struct{}),
		isRunning:      false,

		log: eventLog,

		store:  store,
		user:   user,
		events: events,
	}
}

func (loop *eventLoop) IsRunning() bool {
	return loop.isRunning
}

func (loop *eventLoop) client() pmapi.Client {
	return loop.store.client()
}

func (loop *eventLoop) setFirstEventID() (err error) {
	loop.log.Info("Setting first event ID")

	event, err := loop.client().GetEvent("")
	if err != nil {
		loop.log.WithError(err).Error("Could not get latest event ID")
		return
	}

	loop.currentEventID = event.EventID

	if err = loop.cache.setEventID(loop.user.ID(), loop.currentEventID); err != nil {
		loop.log.WithError(err).Error("Could not set latest event ID in user cache")
		return
	}

	return
}

// pollNow starts polling events right away and waits till the events are
// processed so we are sure updates are propagated to the database.
func (loop *eventLoop) pollNow() {
	eventProcessedCh := make(chan struct{})
	loop.pollCh <- eventProcessedCh
	<-eventProcessedCh
	close(eventProcessedCh)
}

func (loop *eventLoop) stop() {
	if loop.isRunning {
		loop.isRunning = false
		close(loop.stopCh)

		select {
		case <-loop.notifyStopCh:
			loop.log.Warn("Event loop was stopped")
		case <-time.After(1 * time.Second):
			loop.log.Warn("Timed out waiting for event loop to stop")
		}
	}
}

func (loop *eventLoop) start() { // nolint[funlen]
	if loop.isRunning {
		return
	}
	defer func() {
		loop.isRunning = false
	}()
	loop.stopCh = make(chan struct{})
	loop.notifyStopCh = make(chan struct{})
	loop.isRunning = true

	events := make(chan *pmapi.Event)
	defer close(events)

	loop.log.WithField("lastEventID", loop.currentEventID).Info("Subscribed to events")
	defer func() {
		loop.log.WithField("lastEventID", loop.currentEventID).Warn("Subscription stopped")
	}()

	t := time.NewTicker(pollInterval)
	defer t.Stop()

	loop.hasInternet = true

	go loop.pollNow()

	for {
		var eventProcessedCh chan struct{}
		select {
		case <-loop.stopCh:
			close(loop.notifyStopCh)
			return
		case eventProcessedCh = <-loop.pollCh:
		case <-t.C:
		}

		// Before we fetch the first event, check whether this is the first time we've
		// started the event loop, and if so, trigger a full sync.
		// In case internet connection was not available during start, it will be
		// handled anyway when the connection is back here.
		if loop.isBeforeFirstStart() {
			if eventErr := loop.setFirstEventID(); eventErr != nil {
				loop.log.WithError(eventErr).Warn("Could not set initial event ID")
			}
		}

		// If the sync is not finished then a new sync is triggered.
		if !loop.store.isSyncFinished() {
			loop.store.triggerSync()
		}

		more, err := loop.processNextEvent()
		if eventProcessedCh != nil {
			eventProcessedCh <- struct{}{}
		}
		if err != nil {
			loop.log.WithError(err).Error("Cannot process event, stopping event loop")
			// When event loop stops, the only way to start it again is by login.
			// It should stop only when user is logged out but even if there is other
			// serious error, logout is intended action.
			if errLogout := loop.user.Logout(); errLogout != nil {
				loop.log.
					WithError(errLogout).
					Error("Failed to logout user after loop finished with error")
			}
			return
		}

		if more {
			go loop.pollNow()
		}
	}
}

// isBeforeFirstStart returns whether the initial event ID was already set or not.
func (loop *eventLoop) isBeforeFirstStart() bool {
	return loop.currentEventID == ""
}

// processNextEvent saves only successfully processed `eventID` into cache
// (disk). It will filter out in defer all errors except invalid token error.
// Invalid error will be returned and stop the event loop.
func (loop *eventLoop) processNextEvent() (more bool, err error) { // nolint[funlen]
	l := loop.log.
		WithField("currentEventID", loop.currentEventID).
		WithField("pollCounter", loop.pollCounter)

	// We only want to consider invalid tokens as real errors because all other errors might fix themselves eventually
	// (e.g. no internet, ulimit reached etc.)
	defer func() {
		if errors.Cause(err) == pmapi.ErrAPINotReachable {
			l.Warn("Internet unavailable")
			loop.events.Emit(bridgeEvents.InternetOffEvent, "")
			loop.hasInternet = false
			err = nil
		}

		if err != nil && isFdCloseToULimit() {
			l.Warn("Ulimit reached")
			loop.events.Emit(bridgeEvents.RestartBridgeEvent, "")
			err = nil
		}

		if errors.Cause(err) == pmapi.ErrUpgradeApplication {
			l.Warn("Need to upgrade application")
			loop.events.Emit(bridgeEvents.UpgradeApplicationEvent, "")
			err = nil
		}

		_, errUnauthorized := errors.Cause(err).(*pmapi.ErrUnauthorized)

		// All errors except Invalid Token (which is not possible to recover from) are ignored.
		if err != nil && !errUnauthorized && errors.Cause(err) != pmapi.ErrInvalidToken {
			l.WithError(err).Error("Error skipped")
			err = nil
		}
	}()

	l.Trace("Polling next event")
	// Log activity of event loop each 100. poll which means approx. 28
	// lines per day
	if loop.pollCounter%100 == 0 {
		l.Info("Polling next event")
	}
	loop.pollCounter++

	var event *pmapi.Event
	if event, err = loop.client().GetEvent(loop.currentEventID); err != nil {
		return false, errors.Wrap(err, "failed to get event")
	}

	if event == nil {
		return false, errors.New("received empty event")
	}

	l = l.WithField("newEventID", event.EventID)

	if !loop.hasInternet {
		loop.events.Emit(bridgeEvents.InternetOnEvent, "")
		loop.hasInternet = true
	}

	if err = loop.processEvent(event); err != nil {
		return false, errors.Wrap(err, "failed to process event")
	}

	if loop.currentEventID != event.EventID {
		l.WithField("newID", event.EventID).Info("New event processed")
		// In case new event ID cannot be saved to cache, we update it in event loop
		// anyway and continue processing new events to prevent the loop from repeatedly
		// processing the same event.
		// This allows the event loop to continue to function (unless the cache was broken
		// and bridge stopped, in which case it will start from the old event ID anyway).
		loop.currentEventID = event.EventID
		if err = loop.cache.setEventID(loop.user.ID(), event.EventID); err != nil {
			return false, errors.Wrap(err, "failed to save event ID to cache")
		}
	}

	return event.More == 1, err
}

func (loop *eventLoop) processEvent(event *pmapi.Event) (err error) {
	eventLog := loop.log.WithField("event", event.EventID)
	eventLog.Debug("Processing event")

	if (event.Refresh & pmapi.EventRefreshMail) != 0 {
		eventLog.Info("Processing refresh event")
		loop.store.triggerSync()

		return
	}

	if len(event.Addresses) != 0 {
		if err = loop.processAddresses(eventLog, event.Addresses); err != nil {
			return errors.Wrap(err, "failed to process address events")
		}
	}

	if len(event.Labels) != 0 {
		if err = loop.processLabels(eventLog, event.Labels); err != nil {
			return errors.Wrap(err, "failed to process label events")
		}
	}

	if len(event.Messages) != 0 {
		if err = loop.processMessages(eventLog, event.Messages); err != nil {
			return errors.Wrap(err, "failed to process message events")
		}
	}

	// One would expect that every event would contain MessageCount as part of
	// the event.Messages, but this is apparently not the case.
	// MessageCounts are served on an irregular basis, so we should update and
	// compare the counts only when we receive them.
	if len(event.MessageCounts) != 0 {
		if err = loop.processMessageCounts(eventLog, event.MessageCounts); err != nil {
			return errors.Wrap(err, "failed to process message count events")
		}
	}

	if len(event.Notices) != 0 {
		loop.processNotices(eventLog, event.Notices)
	}

	return err
}

func (loop *eventLoop) processAddresses(log *logrus.Entry, addressEvents []*pmapi.EventAddress) (err error) {
	log.Debug("Processing address change event")

	// Get old addresses for comparisons before updating user.
	oldList := loop.client().Addresses()

	if err = loop.user.UpdateUser(); err != nil {
		if logoutErr := loop.user.Logout(); logoutErr != nil {
			log.WithError(logoutErr).Error("Failed to logout user after failed update")
		}
		return errors.Wrap(err, "failed to update user")
	}

	for _, addressEvent := range addressEvents {
		switch addressEvent.Action {
		case pmapi.EventCreate:
			log.WithField("email", addressEvent.Address.Email).Debug("Address was created")
			loop.events.Emit(bridgeEvents.AddressChangedEvent, loop.user.GetPrimaryAddress())

		case pmapi.EventUpdate:
			oldAddress := oldList.ByID(addressEvent.ID)
			if oldAddress == nil {
				log.Warning("Event refers to an address that isn't present")
				continue
			}

			email := oldAddress.Email
			log.WithField("email", email).Debug("Address was updated")
			if addressEvent.Address.Receive != oldAddress.Receive {
				loop.events.Emit(bridgeEvents.AddressChangedLogoutEvent, email)
			}

		case pmapi.EventDelete:
			oldAddress := oldList.ByID(addressEvent.ID)
			if oldAddress == nil {
				log.Warning("Event refers to an address that isn't present")
				continue
			}

			email := oldAddress.Email
			log.WithField("email", email).Debug("Address was deleted")
			loop.user.CloseConnection(email)
			loop.events.Emit(bridgeEvents.AddressChangedLogoutEvent, email)
		}
	}

	if err = loop.store.createOrUpdateAddressInfo(loop.client().Addresses()); err != nil {
		return errors.Wrap(err, "failed to update address IDs in store")
	}

	if err = loop.store.createOrDeleteAddressesEvent(); err != nil {
		return errors.Wrap(err, "failed to create/delete store addresses")
	}

	return nil
}

func (loop *eventLoop) processLabels(eventLog *logrus.Entry, labels []*pmapi.EventLabel) error {
	eventLog.Debug("Processing label change event")

	for _, eventLabel := range labels {
		label := eventLabel.Label
		switch eventLabel.Action {
		case pmapi.EventCreate, pmapi.EventUpdate:
			if err := loop.store.createOrUpdateMailboxEvent(label); err != nil {
				return errors.Wrap(err, "failed to create or update label")
			}
		case pmapi.EventDelete:
			if err := loop.store.deleteMailboxEvent(eventLabel.ID); err != nil {
				return errors.Wrap(err, "failed to delete label")
			}
		}
	}

	return nil
}

func (loop *eventLoop) processMessages(eventLog *logrus.Entry, messages []*pmapi.EventMessage) (err error) { // nolint[funlen]
	eventLog.Debug("Processing message change event")

	for _, message := range messages {
		msgLog := eventLog.WithField("msgID", message.ID)

		switch message.Action {
		case pmapi.EventCreate:
			msgLog.Debug("Processing EventCreate for message")

			if message.Created == nil {
				msgLog.Error("Got EventCreate with nil message")
				continue
			}

			if err = loop.store.createOrUpdateMessageEvent(message.Created); err != nil {
				return errors.Wrap(err, "failed to put message into DB")
			}

		case pmapi.EventUpdate, pmapi.EventUpdateFlags:
			msgLog.Debug("Processing EventUpdate(Flags) for message")

			if message.Updated == nil {
				msgLog.Error("Got EventUpdate(Flags) with nil message")
				continue
			}

			var msg *pmapi.Message

			if msg, err = loop.store.getMessageFromDB(message.ID); err != nil {
				if err != ErrNoSuchAPIID {
					return errors.Wrap(err, "failed to get message from DB for updating")
				}

				msgLog.WithError(err).Warning("Message was not present in DB. Trying fetch...")

<<<<<<< HEAD
				if msg, err = loop.client().GetMessage(message.ID); err != nil {
					if err == pmapi.ErrNoSuchAPIID {
=======
				if msg, err = loop.apiClient.GetMessage(message.ID); err != nil {
					if _, ok := err.(*pmapi.ErrUnprocessableEntity); ok {
>>>>>>> a1b01d59
						msgLog.WithError(err).Warn("Skipping message update because message exists neither in local DB nor on API")
						err = nil
						continue
					}

					return errors.Wrap(err, "failed to get message from API for updating")
				}
			}

			updateMessage(msgLog, msg, message.Updated)

			if err = loop.store.createOrUpdateMessageEvent(msg); err != nil {
				return errors.Wrap(err, "failed to update message in DB")
			}

		case pmapi.EventDelete:
			msgLog.Debug("Processing EventDelete for message")

			if err = loop.store.deleteMessageEvent(message.ID); err != nil {
				return errors.Wrap(err, "failed to delete message from DB")
			}
		}
	}

	return err
}

func updateMessage(msgLog *logrus.Entry, message *pmapi.Message, updates *pmapi.EventMessageUpdated) { //nolint[funlen]
	msgLog.Debug("Updating message")

	message.Time = updates.Time

	if updates.Subject != nil {
		msgLog.WithField("subject", *updates.Subject).Trace("Updating message value")
		message.Subject = *updates.Subject
	}

	if updates.Sender != nil {
		msgLog.WithField("sender", *updates.Sender).Trace("Updating message value")
		message.Sender = updates.Sender
	}

	if updates.ToList != nil {
		msgLog.WithField("toList", *updates.ToList).Trace("Updating message value")
		message.ToList = *updates.ToList
	}

	if updates.CCList != nil {
		msgLog.WithField("ccList", *updates.CCList).Trace("Updating message value")
		message.CCList = *updates.CCList
	}

	if updates.BCCList != nil {
		msgLog.WithField("bccList", *updates.BCCList).Trace("Updating message value")
		message.BCCList = *updates.BCCList
	}

	if updates.Unread != nil {
		msgLog.WithField("unread", *updates.Unread).Trace("Updating message value")
		message.Unread = *updates.Unread
	}

	if updates.Flags != nil {
		msgLog.WithField("flags", *updates.Flags).Trace("Updating message value")
		message.Flags = *updates.Flags
	}

	if updates.LabelIDs != nil {
		msgLog.WithField("labelIDs", updates.LabelIDs).Trace("Updating message value")
		message.LabelIDs = updates.LabelIDs
	} else {
		for _, added := range updates.LabelIDsAdded {
			hasLabel := false
			for _, l := range message.LabelIDs {
				if added == l {
					hasLabel = true
					break
				}
			}
			if !hasLabel {
				msgLog.WithField("added", added).Trace("Adding label to message")
				message.LabelIDs = append(message.LabelIDs, added)
			}
		}

		labels := []string{}
		for _, l := range message.LabelIDs {
			removeLabel := false
			for _, removed := range updates.LabelIDsRemoved {
				if removed == l {
					removeLabel = true
					break
				}
			}
			if removeLabel {
				msgLog.WithField("label", l).Trace("Removing label from message")
			} else {
				labels = append(labels, l)
			}
		}

		message.LabelIDs = labels
	}
}

func (loop *eventLoop) processMessageCounts(l *logrus.Entry, messageCounts []*pmapi.MessagesCount) error {
	l.WithField("apiCounts", messageCounts).Debug("Processing message count change event")

	isSynced, err := loop.store.isSynced(messageCounts)
	if err != nil {
		return err
	}
	if !isSynced {
		loop.store.triggerSync()
	}

	return nil
}

func (loop *eventLoop) processNotices(l *logrus.Entry, notices []string) {
	l.Debug("Processing notice change event")

	for _, notice := range notices {
		l.Infof("Notice: %q", notice)
		for _, address := range loop.user.GetStoreAddresses() {
			loop.store.imapNotice(address, notice)
		}
	}
}<|MERGE_RESOLUTION|>--- conflicted
+++ resolved
@@ -436,13 +436,8 @@
 
 				msgLog.WithError(err).Warning("Message was not present in DB. Trying fetch...")
 
-<<<<<<< HEAD
 				if msg, err = loop.client().GetMessage(message.ID); err != nil {
-					if err == pmapi.ErrNoSuchAPIID {
-=======
-				if msg, err = loop.apiClient.GetMessage(message.ID); err != nil {
 					if _, ok := err.(*pmapi.ErrUnprocessableEntity); ok {
->>>>>>> a1b01d59
 						msgLog.WithError(err).Warn("Skipping message update because message exists neither in local DB nor on API")
 						err = nil
 						continue
