--- conflicted
+++ resolved
@@ -1112,12 +1112,7 @@
         type: Notification.NotificationType.Danger
         group: Notifications.Group.Connection | Notifications.Group.Dialogs
 
-<<<<<<< HEAD
         property var userID: ""
-=======
-        property var bugReportMsg: "Reporting an issue:\n\n\"%1\"\n\nError: %2\n\nThe issue persists even after logging back in."
-        property var errorMessage: ""
->>>>>>> 7eaf1655
 
         Connections {
             target: Backend
@@ -1235,7 +1230,7 @@
                 onTriggered: {
                     root.genericQuestion.active = false
                     if (root.genericQuestion.action1)
-                        root.genericQuestion.action1()
+                    root.genericQuestion.action1()
                 }
             },
             Action {
@@ -1244,7 +1239,7 @@
                 onTriggered: {
                     root.genericQuestion.active = false
                     if (root.genericQuestion.action2)
-                        root.genericQuestion.action2()
+                    root.genericQuestion.action2()
                 }
             }
         ]
