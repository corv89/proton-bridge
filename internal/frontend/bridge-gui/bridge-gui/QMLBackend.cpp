// Copyright (c) 2023 Proton AG
//
// This file is part of Proton Mail Bridge.
//
// Proton Mail Bridge is free software: you can redistribute it and/or modify
// it under the terms of the GNU General Public License as published by
// the Free Software Foundation, either version 3 of the License, or
// (at your option) any later version.
//
// Proton Mail Bridge is distributed in the hope that it will be useful,
// but WITHOUT ANY WARRANTY; without even the implied warranty of
// MERCHANTABILITY or FITNESS FOR A PARTICULAR PURPOSE.  See the
// GNU General Public License for more details.
//
// You should have received a copy of the GNU General Public License
// along with Proton Mail Bridge. If not, see <https://www.gnu.org/licenses/>.


#include "QMLBackend.h"
#include "BuildConfig.h"
#include "EventStreamWorker.h"
<<<<<<< HEAD
#include "BuildConfig.h"
#include "LogUtils.h"
#include <bridgepp/GRPC/GRPCClient.h>
=======
#include "LogUtils.h"
#include <bridgepp/BridgeUtils.h>
>>>>>>> 7eaf1655
#include <bridgepp/Exception/Exception.h>
#include <bridgepp/GRPC/GRPCClient.h>
#include <bridgepp/Worker/Overseer.h>
#include <bridgepp/BridgeUtils.h>


#define HANDLE_EXCEPTION(x) try { x } \
    catch (Exception const &e) { emit fatalError(e); } \
    catch (...)  { emit fatalError(Exception("An unknown exception occurred", QString(), __func__)); }
#define HANDLE_EXCEPTION_RETURN_BOOL(x) HANDLE_EXCEPTION(x) return false;
#define HANDLE_EXCEPTION_RETURN_QSTRING(x) HANDLE_EXCEPTION(x) return QString();
#define HANDLE_EXCEPTION_RETURN_ZERO(x) HANDLE_EXCEPTION(x) return 0;


using namespace bridgepp;


//****************************************************************************************************************************************************
//
//****************************************************************************************************************************************************
QMLBackend::QMLBackend()
    : QObject() {
}


//****************************************************************************************************************************************************
/// \param[in] serviceConfig
//****************************************************************************************************************************************************
void QMLBackend::init(GRPCConfig const &serviceConfig) {
    connect(this, &QMLBackend::fatalError, &app(), &AppController::onFatalError);

    users_ = new UserList(this);

    Log &log = app().log();
    log.info(QString("Connecting to gRPC service"));
    app().grpc().setLog(&log);
    this->connectGrpcEvents();

<<<<<<< HEAD
    app().grpc().connectToServer(serviceConfig, app().bridgeMonitor());
=======
    app().grpc().connectToServer(bridgepp::userConfigDir(), serviceConfig, app().bridgeMonitor());
>>>>>>> 7eaf1655
    app().log().info("Connected to backend via gRPC service.");

    QString bridgeVer;
    app().grpc().version(bridgeVer);
    if (bridgeVer != PROJECT_VER) {
        throw Exception(QString("Version Mismatched from Bridge (%1) and Bridge-GUI (%2)").arg(bridgeVer, PROJECT_VER));
    }

    eventStreamOverseer_ = std::make_unique<Overseer>(new EventStreamReader(nullptr), nullptr);
    eventStreamOverseer_->startWorker(true);

    connect(&app().log(), &Log::entryAdded, [&](Log::Level level, QString const &message) {
        app().grpc().addLogEntry(level, "frontend/bridge-gui", message);
    });

    // Grab from bridge the value that will not change during the execution of this app (or that will only change locally).
    app().grpc().goos(goos_);
    app().grpc().logsPath(logsPath_);
    app().grpc().licensePath(licensePath_);
    bool sslForIMAP = false, sslForSMTP = false;
    int imapPort = 0, smtpPort = 0;
    app().grpc().mailServerSettings(imapPort, smtpPort, sslForIMAP, sslForSMTP);
    this->setIMAPPort(imapPort);
    this->setSMTPPort(smtpPort);
    this->setUseSSLForIMAP(sslForIMAP);
    this->setUseSSLForSMTP(sslForSMTP);
    this->retrieveUserList();
}


//****************************************************************************************************************************************************
/// \param timeoutMs The timeout after which the function should return false if the event stream reader is not finished. if -1 one, the function
/// never times out.
/// \return false if and only if the timeout delay was reached.
//****************************************************************************************************************************************************
bool QMLBackend::waitForEventStreamReaderToFinish(qint32 timeoutMs) {
    return eventStreamOverseer_->wait(timeoutMs);
}


//****************************************************************************************************************************************************
/// \return The build year as a string (e.g. 2023)
//****************************************************************************************************************************************************
QString QMLBackend::buildYear() {
    return QString(__DATE__).right(4);
}


//****************************************************************************************************************************************************
/// \return The position of the cursor.
//****************************************************************************************************************************************************
QPoint QMLBackend::getCursorPos() const {
    HANDLE_EXCEPTION(
        return QCursor::pos();
    )
    return QPoint();
}


//****************************************************************************************************************************************************
/// \return true iff port is available (i.e. not bound).
//****************************************************************************************************************************************************
bool QMLBackend::isPortFree(int port) const {
    HANDLE_EXCEPTION_RETURN_BOOL(
        bool isFree = false;
        app().grpc().isPortFree(port, isFree);
        return isFree;
    )
}


//****************************************************************************************************************************************************
/// \param[in] url The local file URL.
/// \return true the native local file path of the given URL.
//****************************************************************************************************************************************************
QString QMLBackend::nativePath(QUrl const &url) const {
    HANDLE_EXCEPTION_RETURN_QSTRING(
        return QDir::toNativeSeparators(url.toLocalFile());
    )
}


//****************************************************************************************************************************************************
/// \param[in] lhs The first file.
/// \param[in] rhs THe second file.
/// \return true iff the two URL point to the same local file or folder.
//****************************************************************************************************************************************************
bool QMLBackend::areSameFileOrFolder(QUrl const &lhs, QUrl const &rhs) const {
    HANDLE_EXCEPTION_RETURN_BOOL(
        return QFileInfo(lhs.toLocalFile()) == QFileInfo(rhs.toLocalFile());
    )
}


//****************************************************************************************************************************************************
/// \return The value for the 'showOnStartup' property.
//****************************************************************************************************************************************************
bool QMLBackend::showOnStartup() const {
    HANDLE_EXCEPTION_RETURN_BOOL(
        bool v = false;
        app().grpc().showOnStartup(v);
        return v;
    )
}


//****************************************************************************************************************************************************
/// \[param[in] show The value for the 'showSplashScreen' property.
//****************************************************************************************************************************************************
void QMLBackend::setShowSplashScreen(bool show) {
    HANDLE_EXCEPTION(
        if (show != showSplashScreen_) {
            showSplashScreen_ = show;
            emit showSplashScreenChanged(show);
        }
    )
}


//****************************************************************************************************************************************************
/// \return The value for the 'GOOS' property.
//****************************************************************************************************************************************************
QString QMLBackend::goos() const {
    HANDLE_EXCEPTION_RETURN_QSTRING(
        return goos_;
    )
}


//****************************************************************************************************************************************************
/// \return The value for the 'showSplashScreen' property.
//****************************************************************************************************************************************************
bool QMLBackend::showSplashScreen() const {
    HANDLE_EXCEPTION_RETURN_BOOL(
        return showSplashScreen_;
    )
}


//****************************************************************************************************************************************************
/// \return The value for the 'logsPath' property.
//****************************************************************************************************************************************************
QUrl QMLBackend::logsPath() const {
    HANDLE_EXCEPTION_RETURN_QSTRING(
        return logsPath_;
    )
}


//****************************************************************************************************************************************************
/// \return The value for the 'licensePath' property.
//****************************************************************************************************************************************************
QUrl QMLBackend::licensePath() const {
    HANDLE_EXCEPTION_RETURN_QSTRING(
        return licensePath_;
    )
}


//****************************************************************************************************************************************************
/// \return The value for the 'releaseNotesLink' property.
//****************************************************************************************************************************************************
QUrl QMLBackend::releaseNotesLink() const {
    HANDLE_EXCEPTION_RETURN_QSTRING(
        QUrl link;
        app().grpc().releaseNotesPageLink(link);
        return link;
    )
}


//****************************************************************************************************************************************************
/// \return The value for the 'dependencyLicensesLink' property.
//****************************************************************************************************************************************************
QUrl QMLBackend::dependencyLicensesLink() const {
    HANDLE_EXCEPTION_RETURN_QSTRING(
        QUrl link;
        app().grpc().dependencyLicensesLink(link);
        return link;
    )
}


//****************************************************************************************************************************************************
/// \return The value for the 'landingPageLink' property.
//****************************************************************************************************************************************************
QUrl QMLBackend::landingPageLink() const {
    HANDLE_EXCEPTION_RETURN_QSTRING(
        QUrl link;
        app().grpc().landingPageLink(link);
        return link;
    )
}


//****************************************************************************************************************************************************
/// \return The value for the 'appname' property.
//****************************************************************************************************************************************************
QString QMLBackend::appname() const {
    HANDLE_EXCEPTION_RETURN_QSTRING(
        return QString(PROJECT_FULL_NAME);
    )
}


//****************************************************************************************************************************************************
/// \return The value for the 'vendor' property.
//****************************************************************************************************************************************************
QString QMLBackend::vendor() const {
    HANDLE_EXCEPTION_RETURN_QSTRING(
        return QString(PROJECT_VENDOR);
    )
}


//****************************************************************************************************************************************************
/// \return The value for the 'vendor' property.
//****************************************************************************************************************************************************
QString QMLBackend::version() const {
    HANDLE_EXCEPTION_RETURN_QSTRING(
        QString version;
        app().grpc().version(version);
        return version;
    )
}


//****************************************************************************************************************************************************
/// \return The value for the 'hostname' property.
//****************************************************************************************************************************************************
QString QMLBackend::hostname() const {
    HANDLE_EXCEPTION_RETURN_QSTRING(
        QString hostname;
        app().grpc().hostname(hostname);
        return hostname;
    )
}


//****************************************************************************************************************************************************
/// \return The value for the 'isAutostartOn' property.
//****************************************************************************************************************************************************
bool QMLBackend::isAutostartOn() const {
    HANDLE_EXCEPTION_RETURN_BOOL(
        bool v;
        app().grpc().isAutostartOn(v);
        return v;
    )
}


//****************************************************************************************************************************************************
/// \return The value for the 'isBetaEnabled' property.
//****************************************************************************************************************************************************
bool QMLBackend::isBetaEnabled() const {
    HANDLE_EXCEPTION_RETURN_BOOL(
        bool v;
        app().grpc().isBetaEnabled(v);
        return v;
    )
}


//****************************************************************************************************************************************************
/// \return The value for the 'isAllMailVisible' property.
//****************************************************************************************************************************************************
bool QMLBackend::isAllMailVisible() const {
    HANDLE_EXCEPTION_RETURN_BOOL(
        bool v;
        app().grpc().isAllMailVisible(v);
        return v;
    )
}


//****************************************************************************************************************************************************
/// \return The value for the 'colorSchemeName' property.
//****************************************************************************************************************************************************
QString QMLBackend::colorSchemeName() const {
    HANDLE_EXCEPTION_RETURN_QSTRING(
        QString name;
        app().grpc().colorSchemeName(name);
        return name;
    )
}


//****************************************************************************************************************************************************
/// \return The value for the 'diskCachePath' property.
//****************************************************************************************************************************************************
QUrl QMLBackend::diskCachePath() const {
    HANDLE_EXCEPTION_RETURN_QSTRING(
        QUrl path;
        app().grpc().diskCachePath(path);
        return path;
    )
}


//****************************************************************************************************************************************************
/// \param[in] value The value for the 'UseSSLForIMAP' property.
//****************************************************************************************************************************************************
void QMLBackend::setUseSSLForIMAP(bool value) {
    HANDLE_EXCEPTION(
        if (value == useSSLForIMAP_) {
            return;
        }
        useSSLForIMAP_ = value;
        emit useSSLForIMAPChanged(value);
    )
}


//****************************************************************************************************************************************************
/// \return The value for the 'UseSSLForIMAP' property.
//****************************************************************************************************************************************************
bool QMLBackend::useSSLForIMAP() const {
    HANDLE_EXCEPTION_RETURN_BOOL(
        return useSSLForIMAP_;
    )
}


//****************************************************************************************************************************************************
/// \param[in] value The value for the 'UseSSLForSMTP' property.
//****************************************************************************************************************************************************
void QMLBackend::setUseSSLForSMTP(bool value) {
    HANDLE_EXCEPTION(
        if (value == useSSLForSMTP_) {
            return;
        }
        useSSLForSMTP_ = value;
        emit useSSLForSMTPChanged(value);
    )
}


//****************************************************************************************************************************************************
/// \return The value for the 'UseSSLForSMTP' property.
//****************************************************************************************************************************************************
bool QMLBackend::useSSLForSMTP() const {
    HANDLE_EXCEPTION_RETURN_BOOL(
        return useSSLForSMTP_;
    )
}


//****************************************************************************************************************************************************
/// \param[in] port The value for the 'imapPort' property.
//****************************************************************************************************************************************************
void QMLBackend::setIMAPPort(int port) {
    HANDLE_EXCEPTION(
        if (port == imapPort_) {
            return;
        }
        imapPort_ = port;
        emit imapPortChanged(port);
    )
}


//****************************************************************************************************************************************************
/// \return The value for the 'imapPort' property.
//****************************************************************************************************************************************************
int QMLBackend::imapPort() const {
    HANDLE_EXCEPTION_RETURN_ZERO(
        return imapPort_;
    )
}


//****************************************************************************************************************************************************
/// \param[in] port The value for the 'smtpPort' property.
//****************************************************************************************************************************************************
void QMLBackend::setSMTPPort(int port) {
    HANDLE_EXCEPTION(
        if (port == smtpPort_) {
            return;
        }
        smtpPort_ = port;
        emit smtpPortChanged(port);
    )
}


//****************************************************************************************************************************************************
/// \return The value for the 'smtpPort' property.
//****************************************************************************************************************************************************
int QMLBackend::smtpPort() const {
    HANDLE_EXCEPTION_RETURN_ZERO(
        return smtpPort_;
    )
}


//****************************************************************************************************************************************************
/// \return The value for the 'isDoHEnabled' property.
//****************************************************************************************************************************************************
bool QMLBackend::isDoHEnabled() const {
    HANDLE_EXCEPTION_RETURN_BOOL(
        bool isEnabled;
        app().grpc().isDoHEnabled(isEnabled);
        return isEnabled;
    )
}


//****************************************************************************************************************************************************
/// \return The value for the 'isAutomaticUpdateOn' property.
//****************************************************************************************************************************************************
bool QMLBackend::isAutomaticUpdateOn() const {
    HANDLE_EXCEPTION_RETURN_BOOL(
        bool isOn = false;
        app().grpc().isAutomaticUpdateOn(isOn);
        return isOn;
    )
}


//****************************************************************************************************************************************************
/// \return The value for the 'currentEmailClient' property.
//****************************************************************************************************************************************************
QString QMLBackend::currentEmailClient() const {
    HANDLE_EXCEPTION_RETURN_QSTRING(
        QString client;
        app().grpc().currentEmailClient(client);
        return client;
    )
}


//****************************************************************************************************************************************************
/// \return The value for the 'availableKeychain' property.
//****************************************************************************************************************************************************
QStringList QMLBackend::availableKeychain() const {
    HANDLE_EXCEPTION(
        QStringList keychains;
        app().grpc().availableKeychains(keychains);
        return keychains;
    )
    return QStringList();
}


//****************************************************************************************************************************************************
/// \return The value for the 'currentKeychain' property.
//****************************************************************************************************************************************************
QString QMLBackend::currentKeychain() const {
    HANDLE_EXCEPTION_RETURN_QSTRING(
        QString keychain;
        app().grpc().currentKeychain(keychain);
        return keychain;
    )
}


//****************************************************************************************************************************************************
/// \return The value for the 'dockIconVisible' property.
//****************************************************************************************************************************************************
bool QMLBackend::dockIconVisible() const {
    HANDLE_EXCEPTION_RETURN_BOOL(
        return getDockIconVisibleState();
    )
}


//****************************************************************************************************************************************************
/// \[param[in] visible The value for the 'dockIconVisible' property.
//****************************************************************************************************************************************************
void QMLBackend::setDockIconVisible(bool visible) {
    HANDLE_EXCEPTION(
        setDockIconVisibleState(visible); emit dockIconVisibleChanged(visible);
    )
}


//****************************************************************************************************************************************************
/// \param[in] active Should we activate autostart.
//****************************************************************************************************************************************************
void QMLBackend::toggleAutostart(bool active) {
    HANDLE_EXCEPTION(
        app().grpc().setIsAutostartOn(active);
        emit isAutostartOnChanged(this->isAutostartOn());
    )
}


//****************************************************************************************************************************************************
/// \param[in] active The new state for the beta enabled property.
//****************************************************************************************************************************************************
void QMLBackend::toggleBeta(bool active) {
    HANDLE_EXCEPTION(
        app().grpc().setIsBetaEnabled(active);
        emit isBetaEnabledChanged(this->isBetaEnabled());
    )
}


//****************************************************************************************************************************************************
/// \param[in] isVisible The new state for the All Mail visibility property.
//****************************************************************************************************************************************************
void QMLBackend::changeIsAllMailVisible(bool isVisible) {
    HANDLE_EXCEPTION(
        app().grpc().setIsAllMailVisible(isVisible);
        emit isAllMailVisibleChanged(this->isAllMailVisible());
    )
}


//****************************************************************************************************************************************************
/// \param[in] scheme the scheme name
//****************************************************************************************************************************************************
void QMLBackend::changeColorScheme(QString const &scheme) {
    HANDLE_EXCEPTION(
        app().grpc().setColorSchemeName(scheme);
        emit colorSchemeNameChanged(this->colorSchemeName());
    )
}


//****************************************************************************************************************************************************
/// \param[in] path The path of the disk cache.
//****************************************************************************************************************************************************
void QMLBackend::setDiskCachePath(QUrl const &path) const {
    HANDLE_EXCEPTION(
        app().grpc().setDiskCachePath(path);
    )
}


//****************************************************************************************************************************************************
/// \param[in] username The username.
/// \param[in] password The account password.
//****************************************************************************************************************************************************
void QMLBackend::login(QString const &username, QString const &password) const {
    HANDLE_EXCEPTION(
        if (username.compare("coco@bandicoot", Qt::CaseInsensitive) == 0) {
            throw Exception("User requested bridge-gui to crash by trying to log as coco@bandicoot",
                "This error exists for test purposes and should be ignored.", __func__, tailOfLatestBridgeLog());
        }
        app().grpc().login(username, password);
    )
}


//****************************************************************************************************************************************************
/// \param[in] username The username.
/// \param[in] code The 2FA code.
//****************************************************************************************************************************************************
void QMLBackend::login2FA(QString const &username, QString const &code) const {
    HANDLE_EXCEPTION(
        app().grpc().login2FA(username, code);
    )
}


//****************************************************************************************************************************************************
/// \param[in] username The username.
/// \param[in] password The mailbox password.
//****************************************************************************************************************************************************
void QMLBackend::login2Password(QString const &username, QString const &password) const {
    HANDLE_EXCEPTION(
        app().grpc().login2Passwords(username, password);
    )
}


//****************************************************************************************************************************************************
/// \param[in] username The username.
//****************************************************************************************************************************************************
void QMLBackend::loginAbort(QString const &username) const {
    HANDLE_EXCEPTION(
        app().grpc().loginAbort(username);
    )
}


//****************************************************************************************************************************************************
/// \param[in] active Should DoH be active.
//****************************************************************************************************************************************************
void QMLBackend::toggleDoH(bool active) {
    HANDLE_EXCEPTION(
        if (app().grpc().setIsDoHEnabled(active).ok()) {
            emit isDoHEnabledChanged(active);
        }
    )
}


//****************************************************************************************************************************************************
/// \param[in] active Should automatic update be turned on.
//****************************************************************************************************************************************************
void QMLBackend::toggleAutomaticUpdate(bool active) {
    HANDLE_EXCEPTION(
        if (app().grpc().setIsAutomaticUpdateOn(active).ok()) {
            emit isAutomaticUpdateOnChanged(active);
        }
    )
}


//****************************************************************************************************************************************************
//
//****************************************************************************************************************************************************
void QMLBackend::updateCurrentMailClient() {
    HANDLE_EXCEPTION(
        emit currentEmailClientChanged(currentEmailClient());
    )
}


//****************************************************************************************************************************************************
/// \param[in] keychain The new keychain.
//****************************************************************************************************************************************************
void QMLBackend::changeKeychain(QString const &keychain) {
    HANDLE_EXCEPTION(
        if (app().grpc().setCurrentKeychain(keychain).ok()) {
            emit currentKeychainChanged(keychain);
        }
    )
}


//****************************************************************************************************************************************************
//
//****************************************************************************************************************************************************
void QMLBackend::guiReady() {
    HANDLE_EXCEPTION(
        bool showSplashScreen;
        app().grpc().guiReady(showSplashScreen);
        this->setShowSplashScreen(showSplashScreen);
    )
}


//****************************************************************************************************************************************************
//
//****************************************************************************************************************************************************
void QMLBackend::quit() const {
    HANDLE_EXCEPTION(
        app().grpc().quit();
        qApp->exit(0);
    )
}


//****************************************************************************************************************************************************
//
//****************************************************************************************************************************************************
void QMLBackend::restart() const {
    HANDLE_EXCEPTION(
        app().grpc().restart();
    )
}


//****************************************************************************************************************************************************
/// \param[in] launcher The path to the launcher.
//****************************************************************************************************************************************************
void QMLBackend::forceLauncher(QString launcher) const {
    HANDLE_EXCEPTION(
        app().grpc().forceLauncher(launcher);
    )
}


//****************************************************************************************************************************************************
//
//****************************************************************************************************************************************************
void QMLBackend::checkUpdates() const {
    HANDLE_EXCEPTION(
        app().grpc().checkUpdate();
    )
}


//****************************************************************************************************************************************************
//
//****************************************************************************************************************************************************
void QMLBackend::installUpdate() const {
    HANDLE_EXCEPTION(
        app().grpc().installUpdate();
    )
}


//****************************************************************************************************************************************************
//
//****************************************************************************************************************************************************
void QMLBackend::triggerReset() const {
    HANDLE_EXCEPTION(
        app().grpc().triggerReset();
    )
}


//****************************************************************************************************************************************************
/// \param[in] description The description of the bug.
/// \param[in] address The email address.
/// \param[in] emailClient The email client.
/// \param[in] includeLogs Should the logs be included in the report.
//****************************************************************************************************************************************************
void QMLBackend::reportBug(QString const &description, QString const &address, QString const &emailClient, bool includeLogs) const {
    HANDLE_EXCEPTION(
        app().grpc().reportBug(description, address, emailClient, includeLogs);
    )
}


//****************************************************************************************************************************************************
//
//****************************************************************************************************************************************************
void QMLBackend::exportTLSCertificates() const {
    HANDLE_EXCEPTION(
        QString const folderPath = QFileDialog::getExistingDirectory(nullptr, QObject::tr("Select directory"),
            QStandardPaths::writableLocation(QStandardPaths::HomeLocation));
        if (!folderPath.isEmpty()) {
            app().grpc().exportTLSCertificates(folderPath);
        }
    )
}


//****************************************************************************************************************************************************
//
//****************************************************************************************************************************************************
void QMLBackend::onResetFinished() {
    HANDLE_EXCEPTION(
        emit resetFinished();
        this->restart();
    )
}


//****************************************************************************************************************************************************
// onVersionChanged update dynamic link related to version
//****************************************************************************************************************************************************
void QMLBackend::onVersionChanged() {
    HANDLE_EXCEPTION(
        emit releaseNotesLinkChanged(releaseNotesLink());
        emit landingPageLinkChanged(landingPageLink());
    )
}


//****************************************************************************************************************************************************
/// \param[in] imapPort The IMAP port.
/// \param[in] smtpPort The SMTP port.
/// \param[in] useSSLForIMAP The value for the 'Use SSL for IMAP' property
/// \param[in] useSSLForSMTP The value for the 'Use SSL for SMTP' property
//****************************************************************************************************************************************************
void QMLBackend::setMailServerSettings(int imapPort, int smtpPort, bool useSSLForIMAP, bool useSSLForSMTP) const {
    HANDLE_EXCEPTION(
        app().grpc().setMailServerSettings(imapPort, smtpPort, useSSLForIMAP, useSSLForSMTP);
    )
}


//****************************************************************************************************************************************************
/// \param[in] userID The userID.
/// \param[in] doResync Did the user request a resync.
//****************************************************************************************************************************************************
void QMLBackend::sendBadEventUserFeedback(QString const &userID, bool doResync) {
    HANDLE_EXCEPTION(
        app().grpc().sendBadEventUserFeedback(userID, doResync);

        // Notification dialog has just been dismissed, we remove the userID from the queue, and if there are other events in the queue, we show
        // the dialog again.
        badEventDisplayQueue_.removeOne(userID);
        if (!badEventDisplayQueue_.isEmpty()) {
            // we introduce a small delay here, so that the user notices the dialog disappear and pops up again.
            QTimer::singleShot(500, [&]() { this->displayBadEventDialog(badEventDisplayQueue_.front()); });

        }
    )
}


//****************************************************************************************************************************************************
/// \param[in] imapPort The IMAP port.
/// \param[in] smtpPort The SMTP port.
/// \param[in] useSSLForIMAP The value for the 'Use SSL for IMAP' property
/// \param[in] useSSLForSMTP The value for the 'Use SSL for SMTP' property
//****************************************************************************************************************************************************
void QMLBackend::onMailServerSettingsChanged(int imapPort, int smtpPort, bool useSSLForIMAP, bool useSSLForSMTP) {
    HANDLE_EXCEPTION(
        this->setIMAPPort(imapPort);
        this->setSMTPPort(smtpPort);
        this->setUseSSLForIMAP(useSSLForIMAP);
        this->setUseSSLForSMTP(useSSLForSMTP);
    )
}


//****************************************************************************************************************************************************
/// param[in] info The error information.
//****************************************************************************************************************************************************
void QMLBackend::onGenericError(ErrorInfo const &info) {
    HANDLE_EXCEPTION(
        emit genericError(info.title, info.description);
    )
}


//****************************************************************************************************************************************************
/// \param[in] userID the userID.
/// \param[in] wasSignedOut Was the user signed-out.
//****************************************************************************************************************************************************
void QMLBackend::onLoginFinished(QString const &userID, bool wasSignedOut) {
    HANDLE_EXCEPTION(
        this->retrieveUserList();
        qint32 const index = users_->rowOfUserID(userID);
        emit loginFinished(index, wasSignedOut);
    )
}


//****************************************************************************************************************************************************
/// \param[in] userID the userID.
//****************************************************************************************************************************************************
void QMLBackend::onLoginAlreadyLoggedIn(QString const &userID) {
    HANDLE_EXCEPTION(
        this->retrieveUserList();
        qint32 const index = users_->rowOfUserID(userID);
        emit loginAlreadyLoggedIn(index);
    )
}


//****************************************************************************************************************************************************
/// \param[in] userID The userID.
//****************************************************************************************************************************************************
void QMLBackend::onUserBadEvent(QString const &userID, QString const& ) {
    HANDLE_EXCEPTION(
        if (badEventDisplayQueue_.contains(userID)) {
            app().log().error("Received 'bad event' for a user that is already in the queue.");
            return;
        }

        SPUser const user = users_->getUserWithID(userID);
        if (!user) {
<<<<<<< HEAD
            app().log().error(QString("Received bad event for unknown user %1."));
        }

        badEventDisplayQueue_.append(userID);
        if (badEventDisplayQueue_.size() == 1) { // there was no other item is the queue, we can display the dialog immediately.
            this->displayBadEventDialog(userID);
        }
=======
            app().log().error(QString("Received bad event for unknown user %1").arg(user->id()));
        }
        user->setState(UserState::SignedOut);
        emit userBadEvent(
            tr("Internal error: %1 was automatically logged out. Please log in again or report this problem if the issue persists.").arg(user->primaryEmailOrUsername()),
            errorMessage
            );
        emit selectUser(userID);
        emit showMainWindow();
>>>>>>> 7eaf1655
    )
}


//****************************************************************************************************************************************************
/// \param[in] username The username (or primary email address)
//****************************************************************************************************************************************************
void QMLBackend::onIMAPLoginFailed(QString const &username) {
    HANDLE_EXCEPTION(
        SPUser const user = users_->getUserWithUsernameOrEmail(username);
        if ((!user) || (user->state() != UserState::SignedOut)) { // We want to pop-up only if a signed-out user has been detected
            return;
        }
        if (user->isInIMAPLoginFailureCooldown())
            return;
        user->startImapLoginFailureCooldown(60 * 60 * 1000); // 1 hour cooldown during which we will not display this notification to this user again.
        emit selectUser(user->id());
        emit imapLoginWhileSignedOut(username);
    )
}


//****************************************************************************************************************************************************
//
//****************************************************************************************************************************************************
void QMLBackend::retrieveUserList() {
    QList<SPUser> newUsers;
    app().grpc().getUserList(newUsers);

    // As we want to use shared pointers here, we do not want to use the Qt ownership system, so we set parent to nil.
    // But: From https://doc.qt.io/qt-5/qtqml-cppintegration-data.html:
    // " When data is transferred from C++ to QML, the ownership of the data always remains with C++. The exception to this rule
    // is when a QObject is returned from an explicit C++ method call: in this case, the QML engine assumes ownership of the object. "
    // This is the case here, so we explicitly indicate that the object is owned by C++.
    for (SPUser const &user: newUsers) {

        for (qsizetype i = 0; i < newUsers.size(); ++i) {
            SPUser newUser = newUsers[i];
            SPUser existingUser = users_->getUserWithID(newUser->id());
            if (!existingUser) {
                // The user is new. We indicate to QML that it is managed by the C++ backend.
                QQmlEngine::setObjectOwnership(user.get(), QQmlEngine::CppOwnership);
                continue;
            }

            // The user is already listed. QML code may have a pointer because of an ongoing process (for instance in the SetupGuide),
            // As a consequence we do not want to replace this existing user, but we want to update it.
            existingUser->update(*newUser);
            newUsers[i] = existingUser;
        }
    }

    users_->reset(newUsers);
}


//****************************************************************************************************************************************************
//
//****************************************************************************************************************************************************
void QMLBackend::connectGrpcEvents() {
    GRPCClient *client = &app().grpc();

    // app events
    connect(client, &GRPCClient::internetStatus, this, [&](bool isOn) { if (isOn) { emit internetOn(); } else { emit internetOff(); }});
    connect(client, &GRPCClient::toggleAutostartFinished, this, &QMLBackend::toggleAutostartFinished);
    connect(client, &GRPCClient::resetFinished, this, &QMLBackend::onResetFinished);
    connect(client, &GRPCClient::reportBugFinished, this, &QMLBackend::reportBugFinished);
    connect(client, &GRPCClient::reportBugSuccess, this, &QMLBackend::bugReportSendSuccess);
    connect(client, &GRPCClient::reportBugError, this, &QMLBackend::bugReportSendError);
    connect(client, &GRPCClient::showMainWindow, this, &QMLBackend::showMainWindow);

    // cache events
    connect(client, &GRPCClient::diskCacheUnavailable, this, &QMLBackend::diskCacheUnavailable);
    connect(client, &GRPCClient::cantMoveDiskCache, this, &QMLBackend::cantMoveDiskCache);
    connect(client, &GRPCClient::diskFull, this, &QMLBackend::diskFull);
    connect(client, &GRPCClient::diskCachePathChanged, this, &QMLBackend::diskCachePathChanged);
    connect(client, &GRPCClient::diskCachePathChangeFinished, this, &QMLBackend::diskCachePathChangeFinished);

    // login events
    connect(client, &GRPCClient::loginUsernamePasswordError, this, &QMLBackend::loginUsernamePasswordError);
    connect(client, &GRPCClient::loginFreeUserError, this, &QMLBackend::loginFreeUserError);
    connect(client, &GRPCClient::loginConnectionError, this, &QMLBackend::loginConnectionError);
    connect(client, &GRPCClient::login2FARequested, this, &QMLBackend::login2FARequested);
    connect(client, &GRPCClient::login2FAError, this, &QMLBackend::login2FAError);
    connect(client, &GRPCClient::login2FAErrorAbort, this, &QMLBackend::login2FAErrorAbort);
    connect(client, &GRPCClient::login2PasswordRequested, this, &QMLBackend::login2PasswordRequested);
    connect(client, &GRPCClient::login2PasswordError, this, &QMLBackend::login2PasswordError);
    connect(client, &GRPCClient::login2PasswordErrorAbort, this, &QMLBackend::login2PasswordErrorAbort);
    connect(client, &GRPCClient::loginFinished, this, &QMLBackend::onLoginFinished);
    connect(client, &GRPCClient::loginAlreadyLoggedIn, this, &QMLBackend::onLoginAlreadyLoggedIn);

    // update events
    connect(client, &GRPCClient::updateManualError, this, &QMLBackend::updateManualError);
    connect(client, &GRPCClient::updateForceError, this, &QMLBackend::updateForceError);
    connect(client, &GRPCClient::updateSilentError, this, &QMLBackend::updateSilentError);
    connect(client, &GRPCClient::updateManualReady, this, &QMLBackend::updateManualReady);
    connect(client, &GRPCClient::updateManualRestartNeeded, this, &QMLBackend::updateManualRestartNeeded);
    connect(client, &GRPCClient::updateForce, this, &QMLBackend::updateForce);
    connect(client, &GRPCClient::updateSilentRestartNeeded, this, &QMLBackend::updateSilentRestartNeeded);
    connect(client, &GRPCClient::updateIsLatestVersion, this, &QMLBackend::updateIsLatestVersion);
    connect(client, &GRPCClient::checkUpdatesFinished, this, &QMLBackend::checkUpdatesFinished);
    connect(client, &GRPCClient::updateVersionChanged, this, &QMLBackend::onVersionChanged);

    // mail settings events
    connect(client, &GRPCClient::imapPortStartupError, this, &QMLBackend::imapPortStartupError);
    connect(client, &GRPCClient::smtpPortStartupError, this, &QMLBackend::smtpPortStartupError);
    connect(client, &GRPCClient::imapPortChangeError, this, &QMLBackend::imapPortChangeError);
    connect(client, &GRPCClient::smtpPortChangeError, this, &QMLBackend::smtpPortChangeError);
    connect(client, &GRPCClient::imapConnectionModeChangeError, this, &QMLBackend::imapConnectionModeChangeError);
    connect(client, &GRPCClient::smtpConnectionModeChangeError, this, &QMLBackend::smtpConnectionModeChangeError);
    connect(client, &GRPCClient::mailServerSettingsChanged, this, &QMLBackend::onMailServerSettingsChanged);
    connect(client, &GRPCClient::changeMailServerSettingsFinished, this, &QMLBackend::changeMailServerSettingsFinished);

    // keychain events
    connect(client, &GRPCClient::changeKeychainFinished, this, &QMLBackend::changeKeychainFinished);
    connect(client, &GRPCClient::hasNoKeychain, this, &QMLBackend::notifyHasNoKeychain);
    connect(client, &GRPCClient::rebuildKeychain, this, &QMLBackend::notifyRebuildKeychain);

    // mail events
    connect(client, &GRPCClient::noActiveKeyForRecipient, this, &QMLBackend::noActiveKeyForRecipient);
    connect(client, &GRPCClient::addressChanged, this, &QMLBackend::addressChanged);
    connect(client, &GRPCClient::addressChangedLogout, this, &QMLBackend::addressChangedLogout);
    connect(client, &GRPCClient::apiCertIssue, this, &QMLBackend::apiCertIssue);

    // generic error events
    connect(client, &GRPCClient::genericError, this, &QMLBackend::onGenericError);

    // user events
    connect(client, &GRPCClient::userDisconnected, this, &QMLBackend::userDisconnected);
    connect(client, &GRPCClient::userBadEvent, this, &QMLBackend::onUserBadEvent);
    connect(client, &GRPCClient::imapLoginFailed, this, &QMLBackend::onIMAPLoginFailed);

    users_->connectGRPCEvents();
}


//****************************************************************************************************************************************************
/// \param[in] userID The userID.
//****************************************************************************************************************************************************
void QMLBackend::displayBadEventDialog(QString const &userID) {
    HANDLE_EXCEPTION(
        SPUser const user = users_->getUserWithID(userID);
        if (!user) {
            return;
        }

        emit userBadEvent(userID,
            tr("Bridge ran into an internal error and it is not able to proceed with the account %1. Synchronize your local database now or logout"
               " to do it later. Synchronization time depends on the size of your mailbox.").arg(elideLongString(user->primaryEmailOrUsername(), 30)));
        emit selectUser(userID);
        emit showMainWindow();
    )
}<|MERGE_RESOLUTION|>--- conflicted
+++ resolved
@@ -19,14 +19,8 @@
 #include "QMLBackend.h"
 #include "BuildConfig.h"
 #include "EventStreamWorker.h"
-<<<<<<< HEAD
-#include "BuildConfig.h"
-#include "LogUtils.h"
-#include <bridgepp/GRPC/GRPCClient.h>
-=======
 #include "LogUtils.h"
 #include <bridgepp/BridgeUtils.h>
->>>>>>> 7eaf1655
 #include <bridgepp/Exception/Exception.h>
 #include <bridgepp/GRPC/GRPCClient.h>
 #include <bridgepp/Worker/Overseer.h>
@@ -65,11 +59,7 @@
     app().grpc().setLog(&log);
     this->connectGrpcEvents();
 
-<<<<<<< HEAD
-    app().grpc().connectToServer(serviceConfig, app().bridgeMonitor());
-=======
     app().grpc().connectToServer(bridgepp::userConfigDir(), serviceConfig, app().bridgeMonitor());
->>>>>>> 7eaf1655
     app().log().info("Connected to backend via gRPC service.");
 
     QString bridgeVer;
@@ -911,7 +901,6 @@
 
         SPUser const user = users_->getUserWithID(userID);
         if (!user) {
-<<<<<<< HEAD
             app().log().error(QString("Received bad event for unknown user %1."));
         }
 
@@ -919,17 +908,6 @@
         if (badEventDisplayQueue_.size() == 1) { // there was no other item is the queue, we can display the dialog immediately.
             this->displayBadEventDialog(userID);
         }
-=======
-            app().log().error(QString("Received bad event for unknown user %1").arg(user->id()));
-        }
-        user->setState(UserState::SignedOut);
-        emit userBadEvent(
-            tr("Internal error: %1 was automatically logged out. Please log in again or report this problem if the issue persists.").arg(user->primaryEmailOrUsername()),
-            errorMessage
-            );
-        emit selectUser(userID);
-        emit showMainWindow();
->>>>>>> 7eaf1655
     )
 }
 
