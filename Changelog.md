# Proton Mail Bridge Changelog

Changelog [format](http://keepachangelog.com/en/1.0.0/)


<<<<<<< HEAD
=======
## Vasco da Gama Bridge 3.6.0

### Added
* GODT-2762: Setup wizard.
* GODT-2772: Setup wizard content.
* GODT-2769: Setup Wizard architecture.
* GODT-2767: Setup Wizard foundations.
* GODT-2725: Implement receive message step with expected structure exposed.

### Changed
* GODT-2960: Added content in empty view when there is no account.
* GODT-2771: Cert related tools for macOS.
* GODT-2770: Proof of concept for web view as a tool window and overlay (not used).
* GODT-2916: Split Decryption from Message Building.
* GODT-2597: Implement contact specific settings in integration tests.
* GODT-2664: Trigger QA installer.

### Fixed
* GODT-2992: Fix link in 'no account view' in main window after 2FA or TOTP are cancelled.
* GODT-2989: Allow to send bug report when no account connected.
* GODT-2988: Fix setup wizard KB links.
* GODT-2968: Use proper base64 encoded string even for bad password test.
* GODT-2965: Fix multipart/mixed testdata + structure parsing steps related to this.
* GODT-2932: Fix syncing not being reported in GUI.
* GODT-2967: Tray menu entries close the setup wizard when needed.
* GODT-2212: Preserver Header order in message building.
* Fixed missing GoOs gRPC call in bridge-gui-tester.
* GODT-2929: Message dedup with different text transfer encoding.


>>>>>>> 8be4246f
## Umshiang Bridge 3.5.3

### Changed
* GODT-3004: Update gopenpgp and dependencies.


## Umshiang Bridge 3.5.2

### Fixed
* GODT-3003: Ensure IMAP State is reset after vault corruption.
* GODT-3001: Only create system labels during system label sync.


## Umshiang Bridge 3.5.1

### Fixed
* GODT-2963: Use multi error to report file removal errors.
* GODT-2956: Restore old deletion rules.
* GODT-2951: Negative WaitGroup Counter.
* GODT-2590: Fix send on closed channel.
* GODT-2949: Fix close of close channel in event service.


## Umshiang Bridge 3.5.0

### Added
* GODT-2734: Add testing steps to modify account settings.
* GODT-2746: Integration tests for reporting a problem.
* GODT-2891: Allow message create & delete during sync.
* GODT-2848: Decouple IMAP service from Event Loop.
* Add trace profiling option.
* GODT-2829: New Sync Service.
* Test: oss-fuzz support for fuzzing.
* GODT-2799: SMTP Service.
* GODT-2800: User Event Service.
* GODT-2801: Identity Service.
* GODT-2802: IMAP Serivce.
* GODT-2788: Add preview to bug report validation and JSON file validator.
* GODT-2803: Bridge Database access.

### Changed
* GODT-2909: Remove Timeout on event publish.
* GODT-2913: Reduce the number of configuration failure detected.
* GODT-2828: Increase sync progress report frequency.
* Test: Fix TestBridge_SyncWithOnGoingEvents.
* GODT-2871: Is telemetry enabled as service.
* Test(GODT-2873): Wait for Gluon Watcher to finish.
* Test(GODT-2744): Add integration tests for moving messages (with MOVE support).
* Test(GODT-2872): Fix nightly job.
* Test(GODT-2742): Add more integration tests regarding drafts.
* GODT-2787: Force Scrollview to top when re-opening questions set.
* GODT-2787: Tweaking Bug Report form with last Review.
* Ci(GODT-2717): Create a job that will run on schedule.
* GODT-2787: Fix vertical alignement on CategoryItem.
* GODT-2842: Implement Bug Report Fallback notification.
* Chore(GODT-2848): Simplify User Event Service.
* GODT-2808: Apply comment from Bug Report content review.
* Test(GODT-2743): Sync high number of messages.
* GODT-2814: Standalone Server Manager.
* GODT-2808: Initial list of categories and questions.
* GODT-2787: Replace the PathTracker by a more visual NavigationIndicator.
* GODT-2816: Wait until mandatory fields are filled then fill body and title.
* GODT-2794: Clear cached answers when report is sent.
* GODT-2793: Feed the bug report body with the answered questions.
* GODT-2791: Parse the Bug Report Flow description file and ensure forward compatibility (GODT-2789).
* GODT-2821: Display questions in one page.
* GODT-2786: Init bug report flow description file.
* GODT-2792: Implement display of question set for bug report.
* Use qmlformat on qml files, and removed deprecated tests.

### Fixed
* GODT-2828: Fix negative report time.
* GODT-2828: Fix sync progress report after restart.
* GODT-2867: Do not crash on timeout or context cancel.
* GODT-2693: Duplicate messages in sent folder.
* GODT-2867: Get attachment returns API error on network problem.
* GODT-2805: Ignore Contact Group Labels.
* GODT-2866: Add 429/5xx Retry to Event Service.
* GODT-2855: Fix for text overlapping in settings view.
* Test: Verify leaks at end of WithEnv.
* Test: Fix event registration in TestBridge_SyncWithOngoingEvents.
* Test: Fix deadlock in chToType.
* GODT-2865: Add error on failed unlock.
* GODT-2857: Do not check changed values in clear recent flag.
* GODT-2827: Restore ticker to event poller.
* Test: TestBridge_SendAddTextBodyPartIfNotExists eventually fix.
* GODT-2813: Write new vault to temporary file first.
* GODT-2807: Fix issue where sessionID would not be removed from command-line on restart by bridge-gui.
* GODT-2687: Tabs after header field colon.
* GODT-2764: Allow perma-delete for messages which still have labels.
* GODT-2693: Fix message appearing twice after sent.
* GODT-2781: Try to remove stale lock file before failing in checkSingleInstance.
* GODT-2780: Fix 'QSystemTrayIcon::setVisible: No Icon set' warning in bridge-gui log on startup.
* GODT-2778: Fix login screen being disabled after an 'already logged in' error.
* Fix typos found by codespell.
* GODT-2577: Answered flag should only be applied to replied messages.


## Trift Bridge 3.4.1

### Fixed
* GODT-2859: Trigger user resync while updating from 3.4.0 to 3.4.1.
* GODT-2833: Fix migration of message flags.
* GODT-2759: Use examine rather than select for fetching.


## Trift Bridge 3.4.0

### Added

### Changed
* Test: Add require.Eventually to TestBridge_UserAgentFromSMTPClient.
* Test: Add smtp-send utility.
* GODT-2759: Check for oprhan messages.
* GODT-2759: Add prompt to download missing messages for analysis.
* GODT-2759: CLI debug commands.
* Remove gRPC auto-generated C++ source files.
* Test: Force all unit test to use minimum sync spec.
* Test: Force sync limits to minimum with env variable.
* GODT-2691: Close logrus output file on exit.
* GODT-2522: New Gluon database layout.
* GODT-2678: When internet is off, do not display status dot icon for the user in the context menu.
* GODT-2686: Change the orientation of the expand/collapse arrow for Advanced settings.
* Test(GODT-2636): Add step for sending from EML.
* Log failed message ids during sync.
* GODT-2510: Remove Ent.
* Test(GODT-2600): Changing state (read/unread, starred/unstarred) of a message in integration tests.
* GODT-2703: Got rid of account details dialog with Apple Mail autoconf.
* GODT-2685: Update to bug report log attachment logic.
* GODT-2690: Update sentry reporting in GUI for new log file naming.
* GODT-2668: Implemented new log retention policy.
* Test(GODT-2683): Save Draft without "Date" & "From" in headers.
* GODT-2666: Feat(GODT-2667): introduce sessionID in bridge.
* GODT-2660: Calculate bridge coverage and refactor CI yaml file.
* Fix dependency_license script to handle dot formated version.

### Fixed
* GODT-2812: Fix rare sync deadlock.
* GODT-2822: Better handling 429 during sync and event loop.
* GODT-2763: Missing Answered flag on Sync and Message Create.
* GODT-2758: Fix panic in SetFlagsOnMessages.
* GODT-2578: Refresh literals appended to Sent folder.
* GODT-2753: Vault test now check that value auto-assigned is first available port.
* GODT-2522: Handle migration with unreferenced db values.
* GODT-2670: Allow missing whitespace after header field colon.
* GODT-2653: Only log when err is not nil.
* GODT-2680: Fix for C++ debugger not working on ARM64 because of OpenSSL 3.1.
* GODT-2675: Update GPA to applye togin-gonic/gin patch + update COPYING_NOTES.


## Stone Bridge 3.3.2

### Fixed
* GODT-2782: Filter all labels when doing perma delete check.


## Stone Bridge 3.3.1

### Changed
* GODT-2707: Set bridge-gui default log level to 'debug'.
* GODT-2674: Add more logs during update failed.
* GODT-2750: Disable raise on main window when a notification is clicked on Linux.
* GODT-2709: Remove the config status file when user is removed.
* GODT-2748: Log calls that cause main window to show, with reason.
* GODT-2705: Added log entries for focus service on client and server sides.
* GODT-2712: Feed config_status with user action while pending.
* GODT-2728: Remove the sentry report for gRPC event stream interruptions in bridge-gui.
* GODT-2715: Add Unitary test for configStatus event.
* GODT-2715: Add Functional test for configStatus telemetry event.
* Disable windows runner.
* GODT-2714: Apply PR comments.
* GODT-2714: Set Configuration Status to Failure and send Recovery event when issue is solved.
* GODT-2713: Send config_progress event once a day if the configuration is stucked in pending for more than a day.
* GODT-2711: Send config_abort event on User removal.
* GODT-2710: Send config success on IMAP/SMTP connection..
* GODT-2716: Make Configuration Statistics persistent.
* GODT-2709: Init Configuration status.
* Log errors on failed message Downloads.

### Fixed
* GODT-2774: Only check telemetry availability for the current user.
* GODT-2774: Add external context to telemetry tasks.
* GODT-2774: Add context to Authorize in `gluon.Connector`.
* GODT-2726: Fix Parsing of Details field in GPA error message.
* GODT-2708: Fix dimensions event format + handling of ReportClicked event.
* GODT-2756: Fix for 'Settings' context menu opening the 'Help' page.


## Stone Bridge 3.3.0

### Changed
* GODT-2653: Log API error details on Message import and send.
* GODT-2655: Display internal build time tag in log and GUI.
* Add error logs when messages fail to build during sync.
* GODT-2673: Use NoClient as UserAgent without any client connected and...
* GODT-2648: Make win build work on AWS machine.
* Disable building of bridgepp-test app in build script.
* GODT-2631: Bump go to 1.20.
* GODT-2639: Enhance sentry init log.
* GODT-2161: Auto-submit 2FA.
* Bump Gluon for GODT-2595, GODT-2634 and GODT-2619.
* Test: Fix TestBridge_Report.
* Extend the timeout for integration test form 20m to 30.
* Improve CPC code.
* GODT-2585: Only Start IMAP/SMTP once one user is loaded.
* GODT-2585: Server Manager.
* GODT-2585: Add CPC utility.
* GODT-2621: Display pop up warning when IMAP login fails because user is locked (connecting).
* Set default log level to Debug.
* GODT-2520: Update error message for free users.
* Test: Disable sync open files test.
* GODT-2346: Treat external address as disabled one.
* GODT-2610: Re-use previous password when removing and adding back account.
* GODT-2611: Bridge CLI exits on the first SIGINT / Ctrl+C.
* GODT-2540: Make icon loading failure behavior consistent.
* GODT-2540: Pop-up notification error icon is loaded on startup.
* GODT-2540: Notify user of wrong IMAP password.

### Fixed
* GODT-2683: Only validate messages that are not appended to Drafts.
* GODT-2683: Reduce message checks when appending into Drafts.
* Fix linter errors.
* GODT-2669: Display sentry ID in bridge init log.
* GODT-2672: Fix context cancelled when IMAP/SMTP parameters change is in progress.
* GODT-2650: Fix crash during header serialization.
* GODT-2437: Fix lint, test + bump Gluon with silenced report.
* GODT-2437: Silence harmless report to sentry.
* GODT-2649: Clean up cache files after failed connector create (Gluon).
* GODT-2638: Validate messages before import.
* GODT-2646: Bump GPA and Gluon dependency after CIRCL upgrade.
* GODT-2454: Only Send status update if transaction succeeded.
* Test: fix flaky tests.
* GODT-2628: Attempt to fix closed channel panic on logout.
* GODT-2627: Properly handle recording of message with Bcc fields.
* GODT-2627: Fix crash on closed channel.
* GODT-2307: Removed deprecated macOS security framework function.
* GODT-2637: Fix address parser error due to trailing separator.
* GODT-2635: Ensure Bridge can be compiled with GCC 13.
* GODT-2626: Handle rare crash due to missing address update ch.
* GODT-2626: Server Events should not be merged.
* GODT-2606: Improve Vault concurrency scopes.
* GODT-2623: Log IMAP/SMTP login failure as error.
* GODT-2527: Cleanup 503 test since handled by GPA.
* GODT-2613: Install the TLS certificate in the user keychain.
* GODT-2618: Crash when address does not have unlocked keyring.
* GODT-2616: Silence out of Order UID report.
* Update Gluon for async.Group.Do() fix.
* Upgraded golangci-lint v1.52.2 and fixed all issues.
* GODT-2464: Filter attachment name from content-type parameter to not send it twice to the API.


## [Bridge 3.2.0] Rialto

### Added
* GODT-2552, GODT-2553, GODT-2555, GODT-2556: Add telemetry.
* GODT-2575: Add dev info to cookies.

### Changed
* GODT-2598: Map Message Size Error to Gluon Error.
* GODT-2569: Support multiple externalID matching if we send one of it when looking for parentID.
* GODT-2576: Connector can send any flags to Gluon.
* GODT-2496: Bump gopenPGP to 2.7.1-proton.
* GODT-2517: Replace status window with native tray icon context menu.
* GODT-2586: Two-columns layout for account details.
* GODT-2580: Updated link to support website in GUI.
* GODT-2239: Bridgepp worker/overseer unit tests.
* GODT-2538: Implement smart picking of default IMAP/SMTP ports.
* GODT-2502: Improve logs.
* GODT-2551: Store and Recover Last User Agent from Vault.
* GODT-2550: Verify IMAP ID is set properly.
* GODT-2554: Compute telemetry availability from API UserSettings.
* Add missing double quotes in test.
* GODT-2239: Unit tests for BridgeUtils.cpp in bridgepp.
* Replace go-rfc5322 with gluon's rfc5322 parser.
* GODT-2483: Install cert without external tool on macOS.

### Fixed
* GODT-2625: Update Bridge pubkey for updates.
* GODT-2620: Avoid stalls in case of panic in gluon.
* GODT-2615: Remove keyboard shortcut for tray icon context menu on Windows and Linux.
* GODT-2596: Fix bug when trying to generate Sentry report and there is not log.
* GODT-1374: Fix tray icon DPI change handling.
* GODT-2589: Update BUILDS.md.
* GODT-2581: Update outdated link to bridge homepage in CLI 'manual' command.
* GODT-2337: Filter reply-to on draft.
* GODT-2550: Announce IMAP ID Capability.
* GODT-2574: Fix label/unlabel of large amounts of messages.
* GODT-2573: Handle invalid header fields in message.
* GODT-2573: Crash on null update.
* GODT-2407: Replace invalid email addresses with empty for new Drafts.

## [Bridge 3.1.3] Quebec

### Changed
* GODT-2616: Silence UID of order report.
* GODT-2614: Handle failed update during sync.


## [Bridge 3.1.2] Quebec

### Changed
* GODT-2582 Dedup recovered messages folder.

## [Bridge 3.1.1] Quebec

### Fixed
* GODT-2500: Fix handler passing.


## [Bridge 3.1.0] Quebec

### Changed
* GODT-2523: Use software QML rendering backend by default on Windows.
* GODT-2500: Reorganise async methods.
* GODT-2500: Add panic handlers everywhere.
* GODT-2511: Add bridge-gui switches to permanently select the QML rendering backend.
* GODT-2509: Migrate TLS cert from v1/v2 location during upgrade to v3.
* GODT-2487: Add windows test job and worker.
* Update GPA to include detailed error messages.
* GODT-2479: Ensure messages always have a text body part.
* GODT-2482: More attachment to relevant exceptions.
* GODT-2224: Refactor bridge sync to use less memory.
* GODT-2448: Supported Answered flag.
* GODT-2382: Added bridge-gui settings file with 'UseSoftwareRenderer' value.
* GODT-2411: Allow qmake executable to be named qmake6.
* GODT-2273: Menu with "Close window" and "Quit Bridge" button in main window.
* GODT-2261: Sync progress in GUI.
* GODT-2385: Gluon cache fallback.
* GODT-2366: Handle failed message updates as creates.
* GODT-2201: Bump Gluon to use pure Go IMAP parser.
* GODT-2374: Import TLS certs via shell.
* GODT-2361: Bump GPA to use simple encrypter.
* GODT-1264: Constraint on Scheduled mailbox in connector + Integration tests.
* GODT-1264: Creation and visibility of the 'Scheduled' system label.
* GODT-2283: Limit max import size to 30MB (bump GPA to v0.4.0).
* GODT-2352: Only copy resource file when needed.
* GODT-2352: Use go-build-finalize macro to build vault-editor for both mac arch.
* GODT-2278: Properly override server_name for go.
* GODT-2255: Randomize the focus service port.
* GODT-2144: Handle IMAP/SMTP server errors via event stream.
* GODT-2144: Delay IMAP/SMTP server start until all users are loaded.
* GODT-2295: Notifications for IMAP login when signed out.
* GODT-2278: Improve sentry logs.
* GODT-2289: UIDValidity as Timestamp.

### Fixed
* GODT-2505: Show notification only for cases when user needs to do actions.
* GODT-2516: Log error when the vault key cannot be created/loaded from the keychain.
* GODT-2526: Fix high memory usage with fetch/search.
* GODT-2514: Apply Retry-After to 503.
* GODT-2524: Preserve old vault values.
* GODT-2508: Handle Address Updated for none-existing address.
* GODT-2504: Fix missing attachments in imported message.
* GODT-2513: Scanner Crash in Gluon.
* GODT-2512: Catch unhandled API errors.
* GODT-2507: Memory consumption bug.
* GODT-2497: Do not report EOF and network errors.
* GODT-2481: Fix DBUS Secert Service.
* GODT-2455: Upper limit for number of merged events.
* GODT-2480: Do not override X-Original-Date with invalid Date.
* GODT-2473: Fix handling of complex mime types.
* GODT-2469: Fix sentry revision hash for cmake on windows.
* GODT-2424: Sync Builder Message Split.
* GODT-2419: Use connector.ErrOperationNotAllowed.
* GODT-2418: Ensure child folders are updated when parent is.
* GODT-1945: Handle disabled addresses correctly.
* GODT-2390: Add reports for uncaught json and net.opErr.
* GODT-2393: Improved handling of unrecoverable error.
* GODT-2394: Bump Gluon for golang.org/x/text DoS risk.
* GODT-2387: Ensure vault can be unlocked after factory reset.
* GODT-2389: Close bridge on exception and add max termination wait time.
* GODT-2201: Add missing rfc5322.CharsetReader initialization.
* GODT-1804: Preserve MIME parameters when uploading attachments.
* GODT-2312: Used space is properly updated.
* GODT-2319: Seed the math/rand RNG on app startup.
* GODT-2272: Use shorter filename for gRPC file socket.
* GODT-2318: Remove gluon DB if label sync was incomplete.
* GODT-2326: Only run sync after addIMAPUser().
* GODT-2323: Fix Expunge not issued for move.
* GODT-2224: Properly handle context cancellation during sync.
* GODT-2328: Ignore labels that aren't part of user label set.
* GODT-2326: Fix potential Win32 API deadlock.
* GODT-1804: Only promote content headers if non-empty.
* GODT-2327: Remove unnecessary sync when changing address mode.
* GODT-2343: Only poll after send if sync is complete.
* GODT-2336: Recover from changed address order while bridge is down.
* GODT-2347: Prevent updates from being dropped if goroutine doesn't start fast.
* GODT-2351: Bump GPA to properly handle net.OpError and add tests.
* GODT-2351: Bump GPA to automatically retry on net.OpError.
* GODT-2365: Use predictable remote ID for placeholder mailboxes.
* GODT-2381: Unset draft flag on sent messages.
* GODT-2380: Only set external ID in header if non-empty.


## [Bridge 3.0.21] Perth Narrows

### Added
* GODT-2509: Migrate TLS cert from v1/v2 location during upgrade to v3.

### Changed
* GODT-2516: log error when the vault key cannot be created/loaded from the keychain.

### Fixed
* GODT-2501: Remove additional .desktop file.
* GODT-2513: Crash in scanner.
* GODT-2481: Fix DBUS Secert Service.
* GODT-2512: Catch unhandled API errors.
* GODT-2469: Fix sentry revision hash for cmake on windows.


## [Bridge 3.0.20] Perth Narrows

### Added
* GODT-2442: Allow user to re-sync DB without logout.

### Changed
* GODT-2419: Reduce sentry reports.
* GODT-2458: Wait for both bridge and bridge-gui to be ended before restarting on crash.
* GODT-2457: Include address if GetPublickKeys() error message.
* GODT-2446: Attach logs to sentry reports for relevant bridge-gui exceptions.
* GODT-2425: Out of sync messages and read status.
* GODT-2435: Group report exception by message if exception message looks corrupted.
* GODT-2356: Unify sentry release description and add more context to it.
* GODT-2357: Hide DSN_SENTRY and use single setting point for DSN_SENTRY.
* GODT-2444: Bad event info.
* GODT-2447: Don't assume timestamp exists in log filename.
* GODT-2333: Do not allow modifications to All Mail label.
* GODT-2429: Do not report context cancel to sentry.

### Fixed
* GODT-2467: elide long email addresses in 'bad event' QML notification dialog.
* GODT-2449: fix bug in Bridge-GUI's Exception::what().
* GODT-2427: Parsing header issues.
* GODT-2426: Fix crash on user delete.
* GODT-2417: Do not request gluon recovered message from API.


## [Bridge 3.0.19] Perth Narrows

### Fixed
* GODT-2364: Wait and retry once if the gRPC service config file exists but cannot be opened.
* GODT-2364: Added optional details to C++ exceptions.
* GODT-2413: Use qEnvironmentVariable() instead of qgetenv().
* GODT-2412: Don't treat context cancellation as BadEvent.
* GODT-2404: Handle unexpected EOF.
* GODT-2400: Allow state updates to be applied if command fails.
* GODT-2399: Fix immediate message deletion during updates.
* GODT-2390: Missing changes from previous commit.
* GODT-2390: Add reports for uncaught json and net.opErr.
* GODT-2414: Multiple deletion bug in WriteControlledStore.


## [Bridge 3.0.18] Perth Narrows

### Fixed
* GODT-2392: Create message if gluon updateMessage returns `no such message`.
* GODT-2391: Create draft if missing during message update on gluon side.

## [Bridge 3.0.16/17] Perth Narrows

### Fixed
* GODT-2371: Continue, not return, when handling draft.

## [Bridge 3.0.15] Perth Narrows

### Changed
* GODT-2355: Improve wording and actions on bad event.

### Fixed
* GODT-2354: Report failed load users.
* GODT-2353: Show popup only after 3.0.16.
* GODT-2351: Bump GPA to better handle net.OpError.


## [Bridge 3.0.14] Perth Narrows

### Fixed
* GODT-2323: Fix Expunge not issued for move.
* GODT-2341: Handle URL error.
* GODT-2340: Improve logging.
* GODT-2278: Improve sentry logs.
* GODT-2327: Sync issues when migrating DB.
* GODT-2318: Remove gluon DB if label sync was incomplete.
* GODT-1804: Only promote content headers if non-empty.
* GODT-2343: Only poll after send if sync is complete.
* GODT-2336: Recover from changed address order while bridge is down.



## [Bridge 3.0.13] Perth Narrows

### Fixed
GODT-2328: Ignore labels that aren't part of user label set.
GODT-2326: Sync issue on missing fresh DB file.
GODT-2319: Seed the math/rand RNG on app startup.
GODT-1804: Preserve MIME parameters when uploading attachments.


## [Bridge 3.0.12] Perth Narrows

### Added
* GODT-2210: v3.0 splash screen.
* GODT-1770: handle UserBadEvent in CLI and gRPC.

### Changed
* GODT-2311: Fix missing headers in re-downloaded Gluon messages.
* GODT-1453: clicking 'Sign in' from status window now selects the right account.
* GODT-2297: More significantly improve GPA's paging algorithm.
* GODT-2145: Fix button spacing w/ Qt 6.4.
* GODT-2223: Improve event handling.
* GODT-2305: Detect missing gluon DB.
* GODT-2291: Change gluon store default location from Cache to Data.
* Other: Disable dialer test until badssl cert is bumped.
* GODT-2292: Updated BUILDS.md doc.
* GODT-2258: suggest email as login when signing in via status window.
* Other: Report corrupt and/or insecure vaults to sentry.
* Other: Better user load logs.
* GODT-2253: Restart Launcher from the gui when GUI crashes.
* Other(test): Make All Mail copy test more robust.
* Other(CI): Make race checks manual.
* Other: Remove old cert/key file location handling.
* GODT-2271: Update README with new system files path.

### Fixed
* GODT-2210: Fix splash screen always showing on CentOS and Ubuntu.
* GODT-2296: Log error rather than fail if cannot get parent ID.
* GODT-2266: Pause event stream while sending.
* GODT-2266: Add test for sent message flags.
* Other(test): Fix some more integration test placeholders.
* GODT-2177: Use correct attachment disposition when content ID is set.
* GODT-1556: If no references, use the in-reply-to header as ParentID.
* Other: make GUI Tester more resilient to Bridge abrupt termination.
* GODT-2275: fixed location of bridge-gui log files.
* Other: Ensure SMTP debug dump works on windows.
* Other: Fix MaxLogs off-by-one limit and bump limit to 10.
* Other: fix path of temp folder in README.
* Other(debug): Dump raw SMTP input to user's home dir.


## [Bridge 3.0.11] Perth Narrows

### Changed
* GODT-2252: Recover from deleted cached messages.
* GODT-2258: change login label and suggest email instead of username.
* Other: Don't clean settings path on teardown.
* Other: Bump GPA to v0.3.0.
* Other: added user's primary email address to the vault.
* GODT-2251: gluon store and DB separated.
* GODT-2093: use the primary email address in the account view and status view.
* GODT-2202: Report update errors from Gluon.
* GODT-2229: Own the full path for gluon and do not change Database path.
* GODT-1797: copyright notice shows a date range with the build year.

### Fixed
* GODT-2223: Handle bad events by logging user out.
* GODT-2165: Reduce UTF8 parsing errors from TLS header input.
* Others: chores fix a QML warning when no account is present* and a few typos in QML.
* Other(test): Fix integration test steps.
* GODT-2226: Fix moving drafts to trash.
* GODT-2246: do not report API error 422 when using an invalid email address.


## [Bridge 3.0.10] Perth Narrows

### Changed
* GODT-2205: use lock file in bridge-gui to detect orphan bridge.
* GODT-2242: Bump GPA - Don't send any 2fa information if not needed.
* GODT-2179: added handler for exceptions in QML backend methods.
* GODT-2181: Match live API behaviour.
* GODT-2221: Set DOH off by default.
* GODT-1817: Re-enable all integration tests.
* Other: C++ Code reformat.
* GODT-2234: added command-line switch to force Qt to use software rendering for QML.
* Other: added C/C++ header template file (*.h.in) type to missing_license.sh script.
* GODT-2236: add log entry when SMTP / IMAP serve method fails.
* Other: reorganised QMLBackend class code.

### Fixed
* Other: Flag messages imported into "Sent" mailbox as Sent.
* Other: Fix testCtx.getMBoxID().
* Other: Fixed GUI Tester to comply with latest gRPC changes.
* GODT-2010: add Cocoa app delegate handler for second application instance.
* Other: Fix double close on event channels.
* GODT-2233: Fix sub folder creation bug.
* GODT-2222: Dot not error on unknown Address Events.
* GODT-2218: Fix invalid UID ranges.


## [Bridge 3.0.9] Perth Narrows

### Changed
* GODT-2181(test): Refactor integration test setup a bit.
* Other: Updated GUI tester for new gRPC calls.
* GODT-1847: Add option to export TLS Certificates in GUI.

### Fixed
* Other: Fix TOTP login (bump go-proton-api).
* GODT-2188: Do not fail append with invalid mime-type.
* GODT-2213: Don't unnecessarily enable/disable autostart.
* Other: Do not decode message body during send record hashing.
* GODT-2196: Do not generate message updates for unknown labels.
* Other: Prevent double login.
* Other: Improve migration logging prefers username over primary address.
* Other(test): Prefer native API revoke rather than fake server method.
* GODT-2190: Unify crashpad_handler for darwin.
* Other(test): Add test that we skip and report bad messages during sync.
* Other: Catalina build.
* GODT-2042: Fix setup guide not always showing on first login.
* GODT-2152: Sign-in dialog validate email and password only when button is pressed.
* GODT-1556: Add unit test for in-reply-to header without references.
* GODT-2150: Fixed initial implementation that filtered --no-window in gui instead of bridge.
* GODT-2167: Bind sign-in buttons availability to loading state.
* Other: Only send to necessary update channel.
* GODT-1804: Add parsing ics attachment test.
* Other: Fix Warning introduced by connecting check timer.


## [Bridge 3.0.8] Perth Narrows

### Fixed
* Other: Add sentry reports for event processing failures.
* Other: Do not fail on label events.


## [Bridge 3.0.7] Perth Narrows

### Fixed
* Other: Increase default UIDVALIDITY.
* GODT-2173: fix: Migrate Bridge passwords from v2.X.
* GODT-2207: Fix encoding of non utf7 mailbox names.
* Other: Increase worker count (2 -> 4).


## [Bridge 3.0.6] Perth Narrows

### Fixed
* GODT-2187: Skip messages during sync that fail to build/parse.


## [Bridge 3.0.5] Perth Narrows

### Fixed
* GODT-2178: Bump go-proton-api to fix drafts.
* GODT-2180: Allow login with FIDO2.


## [Bridge 3.0.4] Perth Narrows

### Changed
* Other: Do not list \Deleted flag for All Mail.
* Other: Disable perma-delete for expunge on Spam folder.

### Fixed
* Other: Ensure expunge feature test pushes to error stack.
* GODT-2170: Use client-side draft update in integration tests.
* GODT-2170: Improving test server behaviour.
* GODT-2170: Update draft event means delete old and create new message.
* GODT-2170: User create draft route: first steps.


## [Bridge 3.0.3] Perth Narrows

### Fixed
* GPA v0.1.4: fix token expiration mechanism.

## [Bridge 3.0.2] Perth Narrows

### Changed
* GODT-2157: Add Sentry to Bridge-Gui.
* GODT-2153: Use file socket for bridge gRPC on linux & macOS.
* GODT-2150: Do not forward --no-window flag.
* GODT-2154: Allow noninteractive mode from launcher.
* Other: update gui tester to support latest changes in gRPC implementation.
* Other: GUI Tester supports the 3 states of user (Signed out/Locked/Connected).
* Other: Bump gluon version to drop non-UTF-8 commands.

### Fixed
* Other: Wipe vault properly on factory reset.
* GODT-2160: Prevent double closing of bridge if restart fails.
* GODT-2041: Crash after factory reset.
* GODT-2114: Sanitize attachment disposition.
* GODT-1910: Fix GUI not being notified of SMTP SSL being turned on by ConfigureAppleMail.
* GODT-1910: Fix save button state not being updated after being clicked once.
* GODT-2159: Improve 429 retry.
* GODT-1989: Handle Move with Append and Expunge.
* Other: SetMailServerSettings is async as it should.
* Other: Include sentry dll for Windows deploy.
* Other: Ensure context is string in sentry reports.
* GODT-2160: Ensure we can safely move cache file.


## [Bridge 3.0.1] Perth Narrows

### Changed
* GODT-2151: Sync backwards to please product people.

### Fixed
* GODT-2149: Sort logs by timestamp when clearing.
* GODT-2137: Set sentry sync transport.

## [Bridge 3.0.0] Perth Narrows

### Changed
* Other(chore): Bump major version to v3.
* Other: Switch from liteapi to go-proton-api.
* GODT-2085: Ensure minimum sync worker count.
* Other: Switch to mail-api.proton.me.
* GODT-2120: Encrypt gluon store with gzip.
* GODT-1910: Use a single view for IMAP & SMTP SSL options.
* GODT-1846: Remove restart cues* implement restart-less behaviour. 
* GODT-1975: Migrate keychain secrets.
* GODT-1976: Migrate app settings from prefs.json.
* GODT-2100: Load users in parallel at startup.
* GODT-2108: Implement C++ Focus gRPC service client in bridge-gui.
* GODT-2091: Animated "Connecting..." label.
* GODT-2003: Introduces 3 phases user state (SignedOut/Locked/Connected).
* GODT-2056: Kill old bridge from v2 lock file.
* GODT-2086: Changing the wording for signing in.
* GODT-2070: Implement SASL login for SMTP.
* Other: Use liteapi instead of pmapi.
* GODT-1609: Store password as byte array.
* GODT-1650: Gluon integration.
* GODT-1779: Remove go-imap.

### Fixed
* Other: Retry sync after cooldown if it fails.
* GODT-2142: Also permit split by comma in References header.
* GODT-2085: Use time.Since* structured logging.
* GODT-2139: Validate key pass during login.
* GODT-2111: Fix restart.
* GODT-2085: Revise sync algorithm.
* GODT-2134: Fix dock icon on macOS when launched with '--no-window'.
* GODT-2131: If refresh token is revoked* user gets signed out.
* GODT-2119: Only show supported label IDs to clients.
* GODT-2002: Wait for API events to be applied after send.
* GODT-2105: Ensure ClientVersion is set in bug report request.
* GODT-2107: Update user list after session revoke.
* GODT-2040: Bump UID validity when clearing sync status.
* GODT-2045: Timeouts should be considered network issues.
* GODT-2122: Handle check for updates failure.
* GODT-2033: Only set user agent from IMAP ID if not empty.
* GODT-2110: Force attachment disposition if content ID is missing.
* GODT-2081: If keychain cannot be loaded do not wipe Vault and use a temp one.
* GODT-2103: Trigger the version changed event.
* GODT-2047: Clear last event ID when clearing sync status.
* GODT-2109: Removed log message "Parent process XXX is still alive".
* GODT-1913: Pass reporter to gluon* limit restarts* add crash handlers.
* GODT-2037: Handle and log API refresh event.
* GODT-2029: Handle deadlock when reordering user addresses.
* GODT-2021: Remove gluon data when deleting user.
* GODT-2030: Rework deletion check on expunge.
* GODT-1977: Fix launcher for v2 to v3 updates.
* GODT-2048: Add missing special use attributes.
* GODT-2034: Basic vault migration ability (proof of concept).
* GODT-1978: Auto-updates from v2 to v3.
* GODT-1954: Draft message support.
* GODT-2022: Fix change between address modes.
* GODT-1993: Use more efficient filtering for message deletion.
* GODT-2004: Ensure log files don't have color formatting.
* GODT-2011: Use new app version format.
* GODT-2010: Add better logging for app focus feature.
* GODT-2008: Ensure user's addresses are returned in sorted order.
* GODT-2002: Poll after SMTP send.
* GODT-1982: Updated gRPC and GUI for disk cache.
* GODT-1984: Handle permanent message deletion.
* GODT-1916: Use XDG_DATA_HOME to store persistent data on linux.
* GODT-1974: Store everything in v3 path.
* GODT-1986: Handle case where an address has no decryption entities.
* GODT-1777: Message de-duplication in SMTP and IMAP.
* GODT-1940: Fix message encryption.
* GODT-1742: Implement hide All Mail.
* GODT-1813: Cleanup old go-imap cache files.
* GODT-1650: Implement Connector.CreateMessage.
* GODT-1901: Allow to set IMAP SSL from UI.
* GODT-1816: Connect Gluon Logs to bridge Logs.
* GODT-1657: Stable sync.
* GODT-1815: Gluon User management error.

## [Bridge 2.4.8] Osney

### Fixed
* GODT-2071: Fix --no-window flag that was broken on Windows.

## [Bridge 2.4.7] Osney

### Fixed
* GODT-2078: Launcher inception.
* GODT-2039: fix --parent-pid flag is removed from command-line when restarting the application.

## [Bridge 2.4.6] Osney

### Changed
* GODT-2019: When signing out and a single user is connected we do not go back to the welcome screen.
* GODT-2071: Bridge-gui report error if an orphan bridge is detected.
* GODT-2046: Bridge-gui log is included in optional archive sent with bug reports.
* GODT-2039: Bridge monitors bridge-gui via its PID.
* GODT-2038: Interrupt gRPC initialisation of bridge process terminates.
* Other: Added timestamp to bridge-gui logs.
* GODT-2035: Bridge-gui log includes Qt version info.
* GODT-2031: Updated bridge description.

### Fixed
* Other: Fix make run-qt target for Darwin.

## [Bridge 2.4.5] Osney

### Changed
* GODT-2015: Bridge-gui logs to file until gRPC connection is established.
* GODT-2016: Added more logging of gRPC events at info level.
* GODT-2013: CLI flag for frontend is required.

### Fixed
* GODT-2020: Fix xdg_{home,cache}_home variables.
* GODT-2014: Bridge quit if gRPC client ends stream.

## [Bridge 2.4.4] Osney

### Changed
* GODT-1751: Switch from protonmail.com to proton.me domain.

### Fixed
* Other: Fix make run-cli for Darwin.
* GODT-1645: Fix CI pipeline.
* GODT-1938: Account details box values wrap.
* Other: Also install vcpkg ARM64 on Intel mac hosts.
* Other: Fix minor typo.
* GODT-1939: removed vertical overshoot when scrolling.
* GODT-1479: fix 'Open Bridge' button still hovered when status windows opens for Windows.
* GODT-1519: Move back to account view after sending bug report.
* Other: fix QML error with Qt 6.4 and a typo.

## [Bridge 2.4.3] Osney

### Changed
* Other: implemented tokens in bridge-gui-tester.
* GODT-1853:
    * Upgrade dependencies (including x/crypto).
    * Ignore for CVE-2021-33194 false positive + add several try to gobinsec.
* GODT-1853: Improve pipeline:
    * Update gobinsec cache.
    * Test-windows branch manual, MR always.
    * Build needs test-linux and lint to start and keep vcpkg cache on linux.
    * Builds manuall except linux-qa.
* GODT-1893: Bridge-gui sends bridge's log to stdout, stderr.
* GODT-1932: Frontend is instantiated before bridge.
* GODT-1929: Changed gRPC wait timeout.
* Other: gRPC TLS server is generated for every session.
* GODT-1917: gRPC service should use random port.
* GODT-1924: gRPC identity validation with tokens.
* GODT-1344: Notifications for ApiCertError and NoActiveKeyForRecipient.
* GODT-1941: Update documentation.
* Other: Update golangci-lint to v1.50.0.
* GODT-1936: check gRPC server token via interceptors.



### Fixed
* GUI issues:
    * GODT-1894: Fixed typo in alreadyLoggedIn event error message.
    * GODT-1479: Fix hover on “Open Bridge” in status window on macOS.
    * GODT-1899: Status window menu now closes when window is dismissed.
    * GODT-1851: Port field error label now wraps.
    * GODT-1566: GUI shows error notifications for IMAP/SMTP port errors on startup.
    * GODT-1926: Clear port error messages when cancelling the dialog.
    * Other: Fixed cocoa related warnings in bridge-gui on macOS.
* Build issues:
    * GODT-1675: Add resrource file to both launcher and bridge-go.
    * Other: Add WlShellIntegration lib for rpm package.
    * GODT-1935: Fix resource file generation for both Launcher and Bridge.
    * GODT-1942: Use `qmake` to find the `QT6DIR`.
    * Provide launcher for make run-cli target.
* GODT-1931: Fixed bridge crash when checking for update while offline.

## [Bridge 2.4.0] Osney

### Added
* GODT-1551: Upgrade to Qt 6:
    * Change the app architecture.
    * Drop therecipe/qt dependency.
    * Update to go1.18.
    * Update to Qt 6.3.2.
* GODT-1170 GODT-1675: Native Mac M1 release.


## [Bridge 2.3.0] Nihonbashi

### Added
* GODT-1739: Opt-out All Mail visibility in settings file.
    * GODT-1794: CLI wording.
    * GODT-1794: Add confirmation dialog and change wording.
    * GODT-1741: GUI and CLI settings to change visibility of All Mail folder.
    * GODT-1740: Opt-out All Mail visibility in settings file.

### Changed
* GODT-1737: Improve logging during import.
* GODT-1754: Add logs for unilateral updates and SEARCH.

### Fixed
* GODT-1840: Use Safe map for mailboxID cache.
* GODT-1795: Fix automatic installation of profile for AppleMail on macOS Ventura beta (qt 5).
* GODT-1833: Fix gobinsec cache.
* GODT-1799: Fix dependency link.
* Other: Update SSL certificate fingerprint for test.


## [Bridge 2.2.2] Millau

### Added
* Introduced gobinsec cache.

### Fixed
* GODT-1743: Terminate running bridge if has old version.
* GODT-1743: Quit bridge when opening manual install.


## [Bridge 2.2.1] Millau

### Added
* GODT-1550: Add gobinsec check after CI build.
* GODT-1686: Add Label/Folder filtering to pmapi.

### Changed
* Rebranding:
    * GODT-1475: Change systray icons.
    * GODT-1565: Update Bridge application icons.
    * GODT-1564: Update welcome illustration.
* GODT-1626: Update gopenpgp v2.4.7.
* GODT-1627: Update go-srvp to v0.0.5.
* GODT-1523: Reduce unnecessary shell executions. Inspired by @kortschak.
* Other: Add v2 to module name.
* GODT-1562: Update test fingerpring.

### Fixed
* GODT-1659: Convert charset only for `text/*` MIME types.
* GODT-1640: Renew test keys.


## [Bridge 2.2.0] Millau

### Added
* Rebranding:
    * GODT-1508: Splash screen for rebranding.
    * GODT-1542: Update login screen for rebranding.
    * GODT-1260: Renaming.
    * GODT-1502: Rebranding: color and radius.
* GODT-1549: Add notification when address list changes.
* GODT-1560: Dependency licenses update and link.

### Changed
* GODT-1543: Using one buffered event for off and on connection.
* GODT-1550: Update dependencies.
* GODT-1545 GODT-1521: Change wording and enable release notes link.

### Fixed
* GODT-1534: Reset address when leaving split mode.


## [Bridge 2.1.3] London

### Added
GODT-1525: Add keybase/go-keychain/secretservice as new keychain helper.

### Changed
GODT-1527: Change bug report description.

### Fixed
GODT-1537: Manual in-app update mechanism.


## [Bridge 2.1.2] London

### Added
* GODT-1522: Rebuild macOS keychain notification.
* GODT-1437 Add new proxy provider (Quad9 with port).
* GODT-1516: Return notification on missing keychain.

### Changed
* GODT-1451: Do not check for gnome keyring to allow other implementations of secret-service API. Thanks to @remgodow.
* GODT-1516 GODT-1451: KeepassXC is crashing on start. We need to block it until it's fixed.

### Fixed
* GODT-1524: Logout issues with macOS.
* GODT-1503 GODT-1492: Improve email validation and username in bug report.
* GODT-1507: Enable autostart after Qt setup.
* GODT-1515: Do not crash when bridge users got disconnected.


## [Bridge 2.1.1] London

### Added
* GODT-1376: Add first userID to sentry scope.
* GODT-1375: Add host architecture to sentry reports.
* GODT-1364: Add windows CI machine for tests, and build.

### Fixed
* GODT-1499: Remove message from DB once it is not on server any more.


## [Bridge 2.1.0] London

### Fixed
* GODT-1482: Comment or mitigate panics, unlock cache when needed.
* GODT-1481: Always turn off non-encrypted recipient report.

### Changed
* GODT-1494: Update GopenPGP to 2.4.1.
* GODT-1490: Update go sentry and openpgp.
* GODT-1474: Optimising live integration tests.
* GODT-1483: Correct scope in sentry report.
* GODT-1477: Change CoD wording.

### Added
* GODT-1478: Add GUI settings for keychain selection.
* Other: Change copyright year.
* GODT-1329: Dark mode, with autodetect.


## [Bridge 2.0.1] Kwai

### Fixed
* GODT-1468: Fix main windows status and add background context without retry.


## [Bridge 2.0.0] Kwai

### Added
* GODT-22: New GUI style and improved UX:
    * GODT-1168 GODT-1169 Qml artifacts for preview.
    * GODT-1177: Remove Import-Export from repo.
    * GODT-1167 GODT-1179 Make run-qml-preview.
    * GODT-1051: Add factory reset to bridge object.
    * GODT-1179 GODT-658: Components and login flows.
    * GODT-1051: Factory reset button.
    * GODT-1158: Adding cache on disk signals.
    * GODT-1298: Signal GUI is ready and rise window.
    * Other: Reactive show on startup.
    * GODT-1319: Set sourceSize everywhere for images.
    * GODT-1317 Use large png for systray and mark it as mask.
    * GODT-1346: GODT-1340 GODT-1315 QML changes.
    * GODT-1365: Create ComboBox component.
    * GODT-1338: GODT-1343 Help view buttons.
    * GODT-1340: Not crashing, user list updating in main thread.
    * GODT-1345: Adding panic handlers.
    * GODT-1271: Fix Status margins.
    * GODT-1320: Add loading property to each action within a notification.
    * GODT-1210: Add "free user" banner.
    * GODT-1314: Limit description field length within 150/800 bounds.
    * GODT-1250: Fix Port settings wording.
    * GODT-1369: Fix link render and wording in Help view.
    * GODT-1358: Fix wording.
    * GODT-1272: Fix status view layout.
    * GODT-1336: Fix showing window on startup.
    * GODT-175: Add option to attach logs for bug reports.
    * GODT-1272: Ultimate fix for MacOS transparency.
    * GODT-1384: Fix SettingsView scroll.
    * GODT-1385: Fix port setting.
    * GODT-1378: varia GUI fixes.
    * GODT-1390: Fix autostart toggle.
    * GODT-1251: Fix change SMTP settings.
    * GODT-1389: Fix buttons and banner layout.
    * GODT-1316: Set default TextArea and TextField behavior.
    * GODT-1244: Refactor switching stable-early and factory reset.
    * GODT-1351: Cache and update of space bytes in user object.
    * GODT-1351: Fix used size update from mail operations.
    * GODT-1411: refactor SettingView content to fill height.
    * GODT-1327: Reset cache path to default when disabling.
    * GODT-1412: Refactor paths and links.
    * GODT-1226: Fix status window position.
    * GODT-1366: Simple lookup of index and select current user.
    * GODT-1325: Add "already logged in" notification.
    * GODT-1391: Fix link colors across GUI.
    * GODT-1391: Fix color for avatar text.
    * GODT-1442: Fix "Sign In" button.
    * GODT-1428: Fix welcome illustration by using PNG.
    * GODT-1455 Adding links to setup guide.
    * GODT-1456: Make text selectable and clickable.
    * GODT-1459: Wording.
    * GODT-1460 GODT-1462: Adding delete account dialog and fixing status view brief and icon.
    * GODT-1458: Splash screen and wording.
* GODT-1158: Caching encrypted full body messages on disk:
    * GODT-1433: Do not save message to cache if it's a draft.
    * GODT-1431 Do not cache message during new message event when CoD is off.
    * GODT-1381 Treat readonly folder as failure for cache on disk.
    * GODT-1431 Prevent watcher when not using disk on cache.
    * GODT-1381: Use in-memory cache in case local cache is unavailable.
    * GODT-1356 GODT-1302: Cache on disk concurrency and API retries.
    * GODT-1332 Added tests for cache move functions.
    * GODT-1332: moved cache related functions to separate file.
    * GODT-1332 moving cache does not work on Windows.
    * GODT-1367: use waitgroup instead of channel in pool/pchan.
    * GODT-1367: Use sync.Once to only close pool jobs once.
    * GODT-1349: Change cache-related settings when enabling/disabling/moving cache.
    * GODT-1350: stop cacher/worker properly when logging out user.
    * GODT-1158: Store full messages bodies on disk.
* GODT-1433 Adding first integration test for drafts.

### Changed
* GODT-1438: Turn off SW OpenGL on windows and add debug info about graphic renderer.
* GODT-1425: Factory reset enables launch on startup.
* GODT-1433 Message.Type is deprecated, use Flags instead.
* GODT-1388: Refactor Alternative routing.


## [Bridge 1.8.12] James

### Fixed
* GODT-1432: Check if keys are active before unlocking.


## [Bridge 1.8.11] James

### Fixed
* GODT-1415: Only messages which are in Spam should be moved to INBOX once they are marked as not-a-spam.
* GODT-1405: Integration test fix: Prevent unilateral update in FETCH when copying message by append.
* GODT-1392: Fix broken header fields for attachments.
* GODT-1360: Fix live integration test.
* GODT-968: Messages in All Mail should not be able to mark as deleted.
* GODT-967: Append external message to All Mail should be APPEND to Archive instead.
* GODT-966: Append internal message to AllMail should be no action.
* GODT-965: MOVE command should end with error for All Mail.
* GODT-963: STORE removing junk or adding nojunk should move message to inbox.

### Changed
* GODT-1397: Update bbolt to v1.3.6.
* GODT-1410: Remove event ID from sentry report description.
* GODT-1395: CI should fail on go.sum changed.


## [Bridge 1.8.10] James

### Fixed
* GODT-1348: Max 100 conn per host.
* GODT-1204: Handle importing too big messages.
* GODT-1202: Do not update package if it's version older than launcher.
* GODT-1318: Bump gopenpgp to v2.2.2, go-srp to v0.0.1, go-crypto to 52430bf6.
* GODT-219: Update to godog v0.12.1.
* GODT-1205: "RCPT TO" does not contain all addressed from "CC".
* GODT-1103: Cleanup on windows when uninstalling Bridge.


## [Bridge 1.8.9] James

### Fixed
* GODT-1263: Fix crash on invalid or empty header.
* GODT-1235: Fix 401 response error handling.
* GODT-1261: Fix building messages with long key.
* Other: use windows-compatible filename when dumping message in QA builds.


## [Bridge 1.8.8] James

### Changed
* GODT-1234 Set attachment name 'message.eml' for `message/rfc822` attachments.


## [Bridge 1.8.7] James

### Changed
* GODT-1201: Update gopenpgp to 2.1.10.

### Fixed
* GODT-1193: Do not doubly encode parts.


## [Bridge 1.8.6] James

### Removed
* GODT-1187: Remove IMAP/SMTP blocking when no internet.

### Changed
* GODT-1166: Reduce the number of auth for live test.

### Fixed
* GODT-1193: Do not use message.Read permit non-UTF-8 charsets.


## [Bridge 1.8.5] James

### Fixed
* GODT-1189: Draft created on Outlook is synced on web.
* GODT-1190: Fix some random crashes of Bridge on Windows.
* GODT-1191: Fix data loss of some drafts messages when restarting outlook on Windows.

## [Bridge 1.8.4] James

### Added
* GODT-1155: Update gopenpgp v2.1.9 and use go-srp.
* GODT-1044: Lite parser for appended messages.
* GODT-1183: Add test for getting contact emails by email.
* GODT-1184: Preserve signatures in externally signed messages.

### Changed
* GODT-949: Ignore some InvalidMediaParameter errors in lite parser.

### Fixed
* GODT-1161: Guarantee order of responses when creating new message.
* GODT-1162: Fix wrong section 1 error when email has no MIME parts.


## [Bridge 1.8.3] James

### Fixed
* GODT-1182: Use correct contact route.


## [Bridge 1.8.2] James

### Fixed
* GODT-1175: Bug reporting.


## [Bridge 1.8.1] James

### Fixed
* GODT-1165: Handle UID FETCH with sequence range of empty mailbox.


## [Bridge 1.8.0] James

### Added
* GODT-1056 Check encrypted size of the message before upload.
* GODT-1143 Turn off SMTP server while no connection.
* GODT-1089 Explicitly open system preferences window on BigSur.
* GODT-35: Connection manager with resty.

### Fixed
* GODT-1159 SMTP server not restarting after restored internet.
* GODT-1146 Refactor handling of fetching BODY[HEADER] (and similar) regarding trailing newline.
* GODT-1152 Correctly resolve wildcard sequence/UID set.
* GODT-876 Set default from if empty for importing draft.
* Other: Avoid API jail.


## [Bridge 1.7.1] Iron

### Fixed
* GODT-1081 Properly return newlines when returning headers.
* GODT-1150 Externally encrypted messages with missing private key would not be built with custom message.
* GODT-1141 Attachment is named as attachment.bin in some cases.


## [Bridge 1.7.0] Iron

### Added
* GODT-213 New message builder:
* Preserve Content-Type for undecryptable message body.
* Use application/octet-stream for encrypted parts.
* Force no transfer encoding for embedded message/rfc822 parts.
* Remove dead code GetRelatedHeader/GetRelatedBoundary.
* Correctly expect text/plain in custom message text parts.
* Force text/plain for custom message text part.
* Complex external encrypted tests (multipart/alternative, message/rfc822 attachment).

### Fixed
* GODT-1136 DB Cache header from builder and test.
* GODT-1113 Fix tray icon size on macOS Big Sur.
* GODT-947 Force colors in logs.


## [Bridge 1.6.9] HZM

### Fixed
* GODT-1121 'Keep the application up to date' switches off after restarting Bridge.


## [Bridge 1.6.8] HZM

### Fixed
* GODT-1120 Use Info level in internal/app logs.


## [IE 1.3.3] Farg

### Fixed
* GODT-1120 Use Info level in internal/app logs.


## [Bridge 1.6.7] HZM

### Added
* GODT-1111 Add correct metadata to Windows executables.
* GODT-1112 Add application to Windows Firewall exclusion list on install.
* GODT-1077 Track how many times message is built to help understand re-syncs.

### Changed
* GODT-247 Revise all storage locations (cache, config, local etc).

### Fixed
* GODT-948 Parser does not handle embedding of Content-Type: message/rfc822.
* GODT-1079 Correct 9001 error handling on login.

### Security
* GODT-1105 Dylib Hijacking security fix.


## [IE 1.3.2] Farg

### Added
* GODT-1111 Add correct metadata to Windows executables.
* GODT-1112 Add application to Windows Firewall exclusion list on install.

### Changed
* GODT-247 Revise all storage locations (cache, config, local etc).

### Fixed
* GODT-1079 Correct 9001 error handling on login.

### Security
* GODT-1105 Dylib Hijacking security fix.


## [IE 1.3.1] Farg

### Changed
* GODT-1047 No silent updates for Import-Export app.
* GODT-247 Cache and update files moved from user's cache to config.

### Fixed
* Other: include latest go.mod/go.sum changes.
* GODT-803 Fix import to wrong target address.
* GODT-948 Embedded messages.
* GODT-1043 Fix showing long login error in GUI dialog.


## [Bridge 1.6.6] HZM

### Added
* Other: QA build checks for update every 5 minutes.
* Other: QA build adds debug message dump when sending.

### Changed
* GODT-1045 build without Qt by default.

### Fixed
* GODT-1029 Fix tray icon not updating under certain conditions.
* GODT-1062 Fix lost notification bar when window is closed.
* GODT-1058 Install version after changing channel right away only in case of downgrade.
* GODT-1073 Re-write autostart link on every start if turned on in preferences.
* GODT-1055 Fix flaky empty trash test.


## [Bridge 1.6.5] HZM

### Changed
* GODT-1059 Check if keychain is usable on linux before using it by default.


## [Bridge 1.6.4] HZM

### Added
* Other: Autoupdates CLI commands.

### Removed
* Other: Remove credits.

### Changed
* GODT-980 Placeholder for user agent.
* GODT-1036 Event loop Sentry reporting of failures and refresh.
* GODT-957 Increase space to hide difference.
* GODT-937 Add keychain switcher to frontend.
* GODT-1008 Fix transparent dialog under certain conditions.
* GODT-1034 More tolerant connection speed detection.
* GODT-1018 Pre-push git hook to check lints.
* Other: Make all command line flags as const strings.
* GODT-1041 Log IMAP requests to debug Apple Mail re-sync issue.
* Other: Pretty print prefs.json.

### Fixed
* Other: Fix nogui build.
* GODT-317 Fix wrong total mailbox size in Apple Mail.
* Other: Fixing changelog punctuation.
* GODT-797 APPEND waits for EXPUNGE to prevent data loss when Outlook moves from Spam or Trash.


## [Bridge 1.6.3] HZM

### Added
* GODT-337 Desktop files.

### Changed
* GODT-885 Do not explicitly unlabel folders during move to match behaviour of other clients.
* GODT-616 Better user message about wrong mailbox password.
* GODT-1021 Do not allow copy Inbox->Sent or Sent->Inbox.
* GODT-976 Exclude updates from clearing cache and clear cache, including updates, while switching early access off.
* GODT-1033 Retry starting IMAP server after connection was down.

### Fixed
* GODT-1011 Stable integration test deleting many messages using UID EXPUNGE.
* GODT-1015 Use lenient version parser to properly parse version provided by Mac.
* GODT-919 Notify about update right after the start.
* GODT-919 GODT-1022 Logs and signals.


## [IE 1.3.0] Farg

### Changed
* GODT-1019 Remove dependency on go-apple-mobileconfig.
* GODT-928 Reject messages which are too large.
* GODT-999 Sending: do not send empty objects to API.

## [Bridge 1.6.2] HZM

### Fixed
* GODT-1010 Strip angle brackets from external ID.

## [Bridge 1.6.1] HZM

### Added
* GODT-1007 Notify user when version is the latest.

### Fixed
* GODT-787 GODT-978 Fix IE and Bridge importing to Sent not showing up in Inbox (setting up flags properly).
* GODT-1006 Use correct macOS keychain name.
* GODT-1009 Set ContentID if present and not explicitly attachment.
* GODT-1008 Transparent welcome message.


## [Bridge 1.6.0] HZM

### Added
* GODT-705 Allow silent update in Bridge and Import-Export app.
* GODT-958 Release notes per eaach update channel.
* GODT-875 Added GUI dialog on force update.
* GODT-820 Added GUI notification on impossibility of update installation (both silent and manual).
* GODT-870 Added GUI notification on error during silent update.
* GODT-805 Added GUI notification on update available.
* GODT-804 Added GUI notification on silent update installed (prompt to restart).
* GODT-275 Added option to disable autoupdates in settings (default autoupdate is enabled).
* GODT-874 Added manual triggers to Updater module.
* GODT-851 Added support of UID EXPUNGE.

### Removed
* GODT-248 Remove dependency on go-appdir.
* GODT-208 Remove deprecated use of BuildNameToCertificate.

### Fixed
* Check deprecated status code first to better determine API error.
* GODT-831 Fix reporting bug from accounts with empty account name.
* GODT-831 Cancel request of uploading attachment if reading/writing it fails.
* GODT-991 Fix panic when stopping import progress during loading mailboxes info.
* GODT-895 Fix panic when modifying addresses during changing address mode.
* GODT-946 Fix flaky tests notifying changes.
* GODT-979 Fix panic when trying to parse a multipart/alternative section that has no child sections.
* GODT-900 Remove \Deleted flag after re-importing the message (do not delete messages by moving to local folder and back).

### Changed
* Rename channels `beta->early`, `live->stable`.
* Bump gopenpgp dependency to v2.1.3 for improved memory usage.
* GODT-97 Don't log errors caused by SELECT "".
* GODT-806 GUI dialog on manual update. Added autoupdates checkbox. Simplifyed installation process GUI.
* GODT-912 Scroll bar behaviour in settings tab.
* GODT-149 Send heartbeat ASAP on each new calendar day.
* GODT-792 Stop IMAP server while no internet connection.
* GODT-792 Cache message size every time to reduce network traffic.
* GODT-792 Cache body structure in order to reduce network traffic.
* GODT-792 GODT-908 Cache body structure in order to reduce network traffic.
* GODT-908 Do not unpause event loop if other mailbox is still fetching.


## [Bridge 1.5.7] Golden Gate

### Fixed
CSB-331 Fix sending error due to mixed case in sender address.

## [Bridge 1.5.6] Golden Gate

### Added
* GODT-797 EXPUNGE waits for APPEND to prevent data loss when Outlook moves from Spam to Inbox.


## [Bridge 1.5.5] Golden Gate

### Changed
* GODT-922 Fix panic during restarting the bridge.
* GODT-945 Fix panic in integration tests caused by concurrent map writes.
* GODT-732 Fix usage of fontawesome.
* GODT-951 Properly parse message with long lines in header and long header split to multiple lines (upgrading to latest go-message).
* GODT-894 Fix panic when sending while account is logging in.
* GODT-858 Bump go-rfc5322 dependency to v0.5.0 to handle some invalid RFC5322 groups and add support for semicolon delimiter in address-list.
* GODT-923 Fix listener locking.
* GODT-389 Prefer `From` header instead of `MAIL FROM` address.
* GODT-898 Only set ContentID for inline attachments.
* GODT-773 Replace `INTERNALDATE` older than birthday of RFC822 by birthday of RFC822 to not crash Apple Mail.
* GODT-927 Avoid to call API with empty label name.
* GODT-915 Bump go-imap dependency and remove go-imap-specialuse dependency.

## [Bridge 1.5.4] Golden Gate

### Added
* Log warning about permanently deleting messages.

### Fixed
* License path on Arch and Windows.

## [Bridge 1.5.3] Golden Gate [Import-Export 1.2.3] Elbe

### Added
* GODT-906 Handle RFC2047-encoded content transfer encoding values.
* GODT-887 Make supports build with native Qt.

### Changed
* GODT-893 Bump go-rfc5322 dependency to v0.2.1 to properly detect syntax errors during parsing.
* GODT-892 Swap type and value from sentry exception and cut panic handlers from the traceback.
* GODT-854 EXPUNGE and FETCH unilateral responses are returned before OK EXPUNGE or OK STORE, respectively.
* #109 Renamed COPYING.md to not be read by [pkg-go-dev](https://pkg.go.dev/license-policy).

### Removed
* GODT-651 Build creates proper binary names.
* GODT-148 Allow import (using the Import-Export app) of already encrypted messages as is.
* GODT-202 Update to latest go-smtp.

### Fixed
* GODT-135 Support parameters in SMTP `FROM MAIL` command, such as `BODY=7BIT`, or empty value `FROM MAIL:<>` used by some clients.
* GODT-338 GODT-781 GODT-857 GODT-866 Flaky tests.
* GODT-773 Replace old dates with birthday of RFC822 to not crash Apple Mail. Original is available under `X-Original-Date` header.

## [Bridge 1.5.2] Golden Gate

### Changed
* GODT-883 Use `ClearPacket` for `text/plain` with signature.


## [Bridge 1.5.1] Golden Gate

### Added
* GODT-701 Try load messages one-by-one if IMAP server errors with batch load
  and not interrupt the transfer.
* GODT-878 Tests for send packet creation logic.

### Changed
* GODT-651 Build creates proper binary names.
* GODT-878 Fix an issue where the random session key is inadvertently sent to
  the Proton server. The data payload is always encrypted within TLS, but this
  is still a potential privacy problem. Discovered by Proton's internal
  security audit team.
* GODT-878 Refactor and move the send packet creation logic to `pmapi.SendMessageReq`.
* GODT-878 Encryption of session keys moved to pmapi.


## [IE 1.2.1, 1.2.2] Elbe

### Added
* GODT-799 Skipped messages do not change total counts but shows as separate number.

### Fixed
* GODT-799 Fix skipping unwanted folders importing from mbox files.
* GODT-769 Close connection before deleting labels to prevent panics accessing deleted bucket.

### Removed
* GODT-766 Remove GUI popup for IMAP TLS error.


## [Bridge 1.5.0] Golden Gate

### Changed
* Updated go-mbox dependency back to upstream.

### Fixed
* GODT-847 Waiting for unilateral update during deleting the message.
* GODT-849 Show in error counts in the end also lost messages.
* GODT-835 Do not include conversation ID in references to show properly conversation threads in clients.
* GODT-685 Improve deb packaging regarding dejavu font.


## [IE 1.2.0] Elbe

### Added
* GODT-763 Detect Gmail labels from All Mail mbox export (using X-Gmail-Label header).
* GODT-834 Info about tags in BUILDS.md and link to Import-Export page in README.md.
* GODT-777 Support Apple Mail MBOX export format.
* GODT-731 Re-open Import-Export app from the second instance.

### Fixed
* GODT-677 Windows IE: global import settings not fit in window.
* GODT-794 Congo fails to update to Danube.
* GODT-749 Don't force PGP/Inline when sending plaintext messages.
* GODT-764 Fix deadlock in integration tests for Import-Export.
* GODT-662 Do not resume paused transfer progress after dismissing cancel popup.
* GODT-772 Sanitize mailbox names for exporting to follow OS restrictions.
* GODT-771 Show fatal errors after export is terminated.
* GODT-779 Do not propagate updates when progress is stopped.
* GODT-779 Unpause progress during fatal error to properly stop progress.
* GODT-779 Stop ongoing transfer calls sooner (re-check after import request is generated).
* Fix measurement of uploading attachments during transfer.
* GODT-827 Do not spam sentry with bad ID by integration test.
* GODT-700 Fix UTF-7 incompatibility.
* GODT-837 Fix flaky TestFailUnpauseAndStops.
* GODT-782 Don't use TLS pinning when checking connectivity status.

### Changed
* TLS pins conform to official list.


## [Bridge 1.4.5] Forth

### Fixed
* GODT-829 Remove `NoInferior` to display sub-folders in apple mail.

## [Bridge 1.4.4] Forth

### Fixed
* GODT-798 Replace, don't add, transfer encoding when making body 7-bit clean.
* Move/Copy duplicate for emails with References in Outlook.
* CSB-247 Cannot update from 1.4.0.


## [Bridge 1.4.3] Forth

### Changed
* Reverted sending IMAP updates to be not blocking again.

### Fixed
* GODT-783 Settings flags by FLAGS (not using +/-FLAGS) do not change spam state.


## [Bridge 1.4.2] Forth

### Changed
* GODT-761 Use label.Path instead of Name to partially support subfolders for webapp beta release.
* GODT-765 Improve speed of checking whether message is deleted.


## [IE 1.1.2] Danube (beta 2020-09-xx)

### Fixed
* GODT-770 Better handling of extraneous end-of-mail indicator.
* GODT-776 Fix crash when IMAP client connects while account is logging in.
* GODT-744 User agent not being sent to sentry.

### Changed
* Bump crypto version to v0.0.0-20200818122824-ed5d25e28db8.
* GODT-785 Clear separation of different message IDs in integration tests.
### Changed
* GODT-741 Import-Export shows "Unable to parse time" notice instead of zero time in error report window.

* Bump crypto version to v0.0.0-20200818122824-ed5d25e28db8.
* GODT-374 Allow to send calendar update multiple times.

## [IE 1.1.1] Danube (beta 2020-09-xx) [Bridge 1.4.1] Forth (beta 2020-09-xx)

### Fixed
* GODT-752 Parsing message with empty addresses.
* GODT-752 Parsing non-utf8 multipart/alternative message.
* GODT-752 Parsing message with duplicate charset parameter.


## [IE 1.1.0] Danube

### Fixed
* GODT-703 Import-Export showed always at least one total message.
* GODT-738 Fix for mbox files with long lines.
### Fixed
* GODT-732 Do not mix font awesome icon with regular text to avoid issues on Fedora.


## [Bridge 1.4.0] Forth

### Added
* GODT-682 Persistent anonymous API cookies for Import-Export.
* GODT-357 Use go-message to make a better message parser.
* GODT-720 Time measurement of progress for Import-Export.
* GODT-693 Launcher.

### Changed
* GODT-511 User agent format changed.
* Unsilent errors reading mbox files.
* GODT-692 QA build with option to change API URL by ENV variable.
* GODT-704 User agent detected by fake IMAP extension instead of AUTH callback (some clients use LOGIN instead of AUTH).
* GODT-695 Parallel upload for ProtonMail target.

### Removed
* GODT-519 Unused AUTH scope parsing methods.

### Fixed
* GODT-698 Use correct package type for signed PGP/Inline messages.
* Generic bug report window title.
* Fix missing check for unencrypted recipients during sending.
* Version checking for catalina.
* GODT-730 Limit maximal TLS version for Yahoo IMAP server.


## [IE 1.0.x] Congo (v1.0.0 live 2020-09-08)

### Added
* GODT-633 Persistent anonymous API cookies for better load balancing and abuse detection. 
* GODT-461 Add support for `\Deleted` flag.

### Changed
* GODT-462 Pausing event loop while FETCHing to prevent EXPUNGE.
* Wait for unilateral response to be delivered.
* GODT-409 Set flags have to replace all flags.
* GODT-531 Better way to add trusted certificate in macOS.
* Bumped golangci-lint to v1.29.0.
* GODT-549 Check log file size more often to prevent huge log files.
* Bumped various dependencies:
    * Updated andybalholm/cascadia v1.1.0 -> v1.2.0.
    * Updated emersion/go-imap-specialuse 20161227184202-ba031ced6a62 -> 20200722111535-598ff00e4075.
    * Updated emersion/go-sasl 20191210011802-430746ea8b9b -> 20200509203442-7bfe0ed36a21.
    * Updated github.com/go-resty/resty/v2 v2.2.0 -> v2.3.0.
    * Updated github.com/golang/mock v1.4.3 -> v1.4.4.
    * Updated github.com/google/go-cmp v0.4.0 -> v0.5.1.
    * Updated github.com/hashicorp/go-multierror v1.0.0 -> v1.1.0.
    * Updated github.com/jaytaylor/html2text 20200220170450-61d9dc4d7195 -> 20200412013138-3577fbdbcff7.
    * Updated github.com/jhillyerd/enmime v0.8.0 -> v0.8.1.
    * Updated github.com/keybase/go-keychain 20200218013740-86d4642e4ce2 -> 20200502122510-cda31fe0c86d.
    * Updated github.com/logrusorgru/aurora 20200102142835-e9ef32dff381 -> v2.0.3+incompatible.
    * Updated github.com/miekg/dns v1.1.29 -> v1.1.30.
    * Updated github.com/nsf/jsondiff 20190712045011-8443391ee9b6 -> 20200515183724-f29ed568f4ce.
    * Updated github.com/sirupsen/logrus v1.4.2 -> v1.6.0.
    * Updated github.com/stretchr/testify v1.5.1 -> v1.6.1.
    * Updated github.com/therecipe/qt 20200126204426-5074eb6d8c41 -> 20200701200531-7f61353ee73e.
    * Updated github.com/urfave/cli v1.22.3 -> v1.22.4.
    * Updated golang.org/x/net 20200301022130-244492dfa37a -> 20200707034311-ab3426394381.
    * Updated golang.org/x/text v0.3.2 -> v0.3.3.
* Set first-start to false in bridge, not in frontend.
* GODT-400 Refactor sendingInfo.
* GODT-513 Update routes to API v4.
* GODT-551 Do not ignore errors during message flagging.
* GODT-380 Adding IE GUI to Bridge repo and building.
    * BR: extend functionality of PopupDialog.
    * BR: makefile APP_VERSION instead of BRIDGE_VERSION.
    * BR: use common logs function for Qt.
    * BR: change `go.progressDescription` to `string`.
    * IE: Rounded button has fa-icon.
    * IE: `Upgrade` → `Update`.
    * IE: Moving `AccountModel` to `qt-common`.
    * IE: Added `ReportBug` to `internal/importexport`.
    * IE: Added event watch in GUI.
    * IE: Removed `onLoginFinished`.
    * Structure for transfer rules in QML.
* GODT-213 Convert panics from message parser to error.
* GODT-585 Do not allow deleting messages from All Mail.

### Fixed
* GODT-655 Fix date picker with automatic Windows DST.
* GODT-454 Fix send on closed channel when receiving unencrypted send confirmation from GUI.
* GODT-597 Duplicate sending when draft creation takes too long.
* GODT-634 Hover on links in popups.



## [Bridge 1.3.x] Emma (v1.3.2 beta 2020-08-04, v1.3.3 beta 2020-08-06, v1.3.3 live 2020-08-12)

### Added
* GODT-554 Detect and notify about "bad certificate" IMAP TLS error.
* IMAP mailbox info update when new mailbox is created.
* GODT-72 Use ISO-8859-1 encoding if charset is not specified and it isn't UTF-8.

### Changed
* GODT-360 Detect charset embedded in html/xml.
* GODT-354 Do not label/unlabel messages from `All Mail` folder.
* GODT-388 Support for both bridge and import/export credentials by package users.
* GODT-387 Store factory to make store optional.
* GODT-386 Renamed bridge to general users and keep bridge only for bridge stuff.
* GODT-312 Validate recipient emails in send before asking for their public keys.
* GODT-368 Bump docker-credential-helpers version.
* GODT-394 Don't check SMTP message send time in integration tests.
* GODT-280 Migrate to gopenpgp v2.
    * `Unlock()` call on pmapi-client unlocks both User keys and Address keys.
    * Salt is available via `AuthSalt()` method.
* GODT-308 Better user error message when request is canceled.
* GODT-162 User Agent does not contain bridge version, only client in format `client name/client version (os)`.
* GODT-258 Update go-imap to v1.
    * Fix UNSEEN to return sequence number of first unseen message and not count of unseen messages.
    * INBOX name is never quoted.
* GODT-204 `ClientManager`.
    * `Client` is now an interface; `client` is the concrete type.
    * `Client`s are only created by `ClientManager`.
    * Only one `Client` per userID exists at any given time; clients are reused.
    * Tokens are managed by `ClientManager` (`TokenManager` is removed).
    * `expiresAt` is no longer part of `Client`; token expiry and refreshing is handled by `ClientManager`.
    * Auths generated by clients during Auth/AuthRefresh are handled by `ClientManager` (which forwards them to `Bridge`).
    * `ClientManager` is the "one source of truth" for the host URL for all `Client`s.
    * Alternative Routing is enabled/disabled by `ClientManager`.
    * Logging out of `Clients` is handled/retried asynchronously by `ClientManager`.
* GODT-265 Alternative Routing v2 (more resiliant to short term connection drops).
* GODT-310 Alternative parsing of `References` header (old parsing probably malformed message IDs).
* GODT-320 Only report the same TLS issue once every 24 hours.
* GODT-468 Bump go-imap version to get fix for NIL client delimiter.
* GODT-465 Bump go-imap version to get fix for SELECT function.
* GODT-456 Bump bbolt version from 1.3.3 to 1.3.5 to get fixes for unsafe operations.

### Removed
* Dead code from `pkg/message`.

### Fixed
* GODT-356 Fix crash when removing account while mail client is fetching messages (regression from GODT-204).
* GODT-358 Bad timeouts with Alternative Routing.
* GODT-363 Drafts are not deleted when already created on webapp.
* GODT-390 Don't logout user if AuthRefresh fails because internet was off.
* GODT-341 Fixed flaky unittest for Store synchronization cooldown.
* Crash when failing to match necessary html element.
* Crash in message.combineParts when copying nil slice.
* Handle double charset better by using local ParseMediaType instead of mime.ParseMediaType.
* Don't remove log dir.
* GODT-422 Fix element not found (avoid listing credentials, prefer getting).
* GODT-404 Don't keep connections to proxy servers alive if user disables DoH.
* Ensure DoH is used at startup to load users for the initial auth.
* Issue causing deadlock when reloading users keys due to double-locking of a mutex.
* Correctly handle failure to unlock single key.
* GODT-479 Fix flaky integration tests.
* GODT-484 Fix infinite loop when decoding invalid 2231 charset.
* GODT-267 Correctly detect if a message is a draft even if does not have DraftLabel.
* GODT-308 Reduce minimum read speed threshold to avoid issues with flaky internet.
* GODT-321 Changing address ordering would cause all messages to disappear in combined mode.
* GODT-129 Fix custom message PGP by using template.
* GODT-280 Don't assume contact keys are stored armored.
* GODT-427 Fix race condition in auth refresh that could cause user to be logged out.


## [Bridge 1.2.8] Donghai-fix-append  (beta 2020-06-XXX)

### Changed
* GODT-396 reduce number of EXISTS calls.
* GODT-143 Allow appending to Sent folder when sender matches account address.

### Fixed
* GODT-502 Fixed crash when unable to parse a message header.

## [Bridge 1.2.7] Donghai-fix-sync - (beta 2020-05-07 live 2020-04-20)

### Added
* IMAP extension MOVE with UIDPLUS support.
* IMAP extension Unselect.
* More logs about event loop activity.

### Changed
* GODT-313 Reduce number of synchronizations.
    * Do not trigger sync by counts.
    * Cooldown timer for sync retries.
    * Poll interval randomization.
* GODT-225 Do not send an EXISTS reposnse after EXPUNGE or when nothing changed (fixes rebuild of mailboxes in Outlook for Mac).
* GODT-165 Optimization of RebuildMailboxes.
* GODT-282 Completely delete old draft instead moving to trash when user updates draft.
* Adding DSN Sentry as build time parameter.
* GODT-124 Bump go-appdir from v1.0.0 to v1.1.0.
* CSB-72 Skip processing message update event if http statuscode is 422.

### Fixed
* Use correct binary name when finding location of addcert.scpt.


## [Bridge 1.2.6] Donghai - beta (2020-03-31)

### Added
* GODT-145 Support drafts.
    * GODT-211,GODT-231 fix updating subject and other fields.
    * GODT-220 Fix deleting drafts.
    * GODT-224 Fix creating draft from outlook without sender.
    * GODT-230,GODT-232 fix constructing sender address for drafts.
    * Sync already synced draft to newly created drafts mailbox.
    * Add Subject to EventMessageUpdated in pmapi.
* GODT-37 Add body and TLS handshake timeouts.
* GODT-90 Implement DOH (DNS over HTTPS) proxy.
* Noninteractive mode.


### Changed
* Bump version go-1.14.
* Bump dependencies:
| Repo                               | Old Version                        | New Version                        |
| github.com/0xAX/notificator        | v0.0.0-20161214074916-82e921414e03 | v0.0.0-20191016112426-3962a5ea8da1 |
| github.com/ProtonMail/go-autostart | v0.0.0-20171017232241-85d98b097aae | v0.0.0-20181114175602-c5272053443a |
| github.com/abiosoft/ishell         | v0.0.0-20171224170712-50251d04cb42 | v2.0.0+incompatible                |
| github.com/emersion/go-sasl        | v0.0.0-20161116183048-7e096a0a6197 | v0.0.0-20191210011802-430746ea8b9b |
| github.com/fatih/color             | v1.7.0                             | v1.9.0                             |
| github.com/golang/mock             | v1.4.2                             | v1.4.3                             |
| github.com/google/go-cmp           | v0.3.1                             | v0.4.0                             |
| github.com/jaytaylor/html2text     | v0.0.0-20190408195923-01ec452cbe43 | v0.0.0-20200220170450-61d9dc4d7195 |
| github.com/jhillyerd/enmime        | v0.7.0                             | v0.8.0                             |
| github.com/logrusorgru/aurora      | v0.0.0-20190803045625-94edacc10f9b | v0.0.0-20200102142835-e9ef32dff381 |
| github.com/skratchdot/open-golang  | v0.0.0-20160302144031-75fb7ed4208c | v0.0.0-20200116055534-eef842397966 |
| github.com/stretchr/testify        | v1.4.0                             | v1.5.1                             |
| github.com/therecipe/qt            | v0.0.0-20191022233421-590f404884c9 | v0.0.0-20200126204426-5074eb6d8c41 |
| github.com/urfave/cli              | v1.19.1                            | v1.22.3                            |

* Pkg/updates: closing File reader to avoid too many opened files during update.
* Created monorepo with bridge, pmapi, bridge utils, mime and srp.
    * One lint config for all packages and lint fixes in the code.
    * Fix tests for bridge utils to work on MacOS.
    * All tests use testify framework.
    * Processed TODOs or created issues.
    * Cleanup up comments.
* GODT-169 Reduce the number of keyring unlocks.
* CSB-40 return error instead of panic in credential store.
* #577 Avoid multiple send.
* GODT-39 Sync is paging per message ID with ability to continue after interrupted sync.
* Panic handler used in store for event loop and sync.
* GODT-109 Merge only 50 events into one.
* Use v1.0.16 of pmapi.
* GODT-236 Requests to /messages/{read,unread,delete,undelete,label,unlabel} are paged with up to 100 message IDs.

### Fixed
* GODT-227 Mitigate potential crash due to using a logged out pmapi client (proper fix to come in emma release).
* UserIDs were not checked when importing to Sent folder (affects copying from account1/sent to account2/sent).


## [Bridge 1.2.5] Charles - live (2020-03-11) beta (from 2020-02-10)

### Added
* GODT-112 Migration of preferences from c10 to c11.
* GODT-100 Test for external internal ID when appending to Sent folder to return APPEND UID otherwise skip with no error.
* GODT-43 Connection troubleshooting modal.
* GODT-55 Uid support in fake api.
* GODT-88 Increase uid validity on switch mode.
* #951 Implementation of IMAP extension UIDPLUS.
* #964 New store package, see Changed section.

### Removed
* MOVE IMAP extension due to missing interaction with UIDPLUS.

### Changed
* GODT-88 Run mbox sync in parallel when switch password mode (re-init not user).
* GODT-95 Do not throw error when trying to create new mailbox in IMAP root.
* GODT-75 Do not fail on unlabel inside delete.
* #1095 always delete IMAP USER including wrong password.
* Unique pmapi client userID (including #1098).
* Using go.enmime@v0.6.1 snapshot.
* Better detection of non-auth-error.
* Reset `hasAuthChannel` during logout for proper login functionality (set up auth channel and unlock keys).
* Allow `APPEND` messages without parsable email address in sender field.
* #1060 avoid `Append` after internal message ID was found and message was copied to mailbox using `MessageLabel`.
* #1049 Basic usage of store in SMTP package to poll event loop during sending message.
* #1050 pollNow waits for events to be processed.
* #1047 Fix fetch of empty mailbox.
* #1046 Fix removing mailbox counts.
* #1048 For any message build error return custom message.
* When event loop exits with error it logs out user from Bridge.
* #953 #984 First label messages before unlabeling when moving messages.
* Fixes after refactor:
    * Slight memory optimization.
    * #1043 do not stuck in loop for updating message which does not exist anywhere anymore.
    * #1034 fix UID dynamic range for empty list.
    * Fix of sequence number in IMAP IDLE expunge during deleting messages.
    * #1030 #1028 Fix some crashes and bad auths.
    * #953 #984 label messages first during moving them.
* #964 (and #769,#899,#918,#930,#931,#949) refactor of IMAP.
    * Fix of sequence number in IMAP IDLE expunge during deleting messages.
    * Fix not-returning empty result for UID dynamic range as said in RFC.
    * Separated IMAP to store and IMAP.
    * Store is responsible for everything about db and calls to pmapi, including event loop, sync, address mode.
    * IMAP is responsible only for IMAP interfaces.
    * Event loop is only one per ProtonMail account (instead of one per alias).
    * It also means only one database per account (instead of one per address).
    * Changing address mode is not destroying database, only buckets with IDs mapping (keeping metadata for account).
    * Before first sync we set event ID so we will not miss changes happening during sync.
    * Thanks to previous point we are not starting new sync when we finish first one because of unprocessed events.
    * Sync is not blocking event loop (user can get new messages even during sync).
    * Sync is not blocking reading operations (user can list mailboxes even before first sync is done).
    * Sync is not blocking writing operations such as mark messages read/unread and so on.
    * Most operations have to be passed to API and only event loop is writing them to the database.
    * Avoid relying on counts API endpoint; use event counts as much as possible.
    * Separate function for storing message content type and header into database.
    * Sequence number optimised for last item in mailbox.
    * Allow sending IMAP idle update to timeout to avoid blocking bridge.
    * Synchronisation will create a label if not yet present.
    * Labels and Folders (including system folders) are stored in DB together with their counts for offline read-out.
    * AddressIDs for all user addresses are stored in DB.
    * IMAP updates channel is set when an IMAP client connects (and IMAP updates are dropped until then).
    * DB keeps track of address mode (split/combined).
* Event loop starts as soon as user is initialised (i.e. logged in), not just when imap is connected.
* Use pmapi v1.0.13.
* Logout user if initialisation fails.
* Send UserRefreshEvent on user login and logout.
* Use godog v0.8.0 under new name 'cucumber' (instead of DATA-DOG).

### Fixed
* CSB-40 panic in credential store.
* Keyring unlocking locker.
* No panic on failed html parse.
* Too many open files.
* #1057 Logging in to an already logged in user would display unrelated error "invalid mailbox password".
* #1056 Changing mailbox password sometimes didn't log out user.
* #1066 Split address mode can not work when credentials store is cleared.
* #1071 Bridge can think it is in combined mode when actually it's in split mode.
* Missing `enmime` dependency.
* Issue where a failed sync was not attempted again.
* Removing an address would crash bridge.
* #1087 Accounts with capital letters could not be added.
* #1087 Inactive addresses were not filtered out of the store.
* #1087 Unlock with correct key if message is sent to alias and not primary (aka original) address.
* #1109 Receiving an event referencing an address that isn't present could crash bridge.
* Avoid concurrent map writes in imap backend.
* GODT-103 User keys were not unlocked later if they were not unlocked during startup.


## [Bridge 1.2.4] Brooklyn beta (2019-12-16)

### Added
* #976: fix slow authentication.
    * Server security setting in info (GUI, CLI).
    * Default SSL for SMTP based on Mac version.
    * GUI/CLI items to controls SMTP security setup.
    * Set new security and restart.

### Changed
* #961 Timeouts for go-pmapi client with http.Transport.
* Event poll with no change will hang forever. Using separate goroutine and timeout instead of proper fix (will be in refactor).
* Fixed an issue where entering an in-use port multiple times via the CLI would make bridge use it.
* Update therecipe/qt and Qt to 5.13.

## [Bridge 1.2.3] Akashi - live (2019-11-05) beta (2019-10-22)

### Added
* #963 report first-start metric with bridge version.
* #941 report new-login metric, report daily heartbeat.
* #921 remote key lookup via Web Key Directory (WKD).
* #919 TLS issue notification in CLI.

### Changed
* #769 #930 #931 #949 Syncing messages and fetching message and attachments in parallel with five workers.
* #956 #741 update keychain.
* Re-download and re-unlock user keyring when addresses are changed.
* #944 Ugrade go-pmapi dependency to v1.0.4 to support phase one of the key migration.
* #683 Password rehides each time password entry screen is shown.
* Import-Export#219 fix double parameter definition.
* Upgrade go-pm-bridge-utils dependency to v1.0.1.
* #935 Fix wrong download link for linux updates.
* #952 fix error when sending mail with only BCC recipients (use empty slice instead of nil slice).
* Refactor `generateSendingInfo` to simplify logic; add test for this method.
* Generate code-coverage report with `make code-coverage`.
* #942 fix focus window with logout message when trying to connect from the client.
* Do not use panic for second instance.
* #928 do not hide 'no keychain' dialog when upgrade is needed.
* Sending `NO` for errors while `FETCH`.
* #899 Upgrade from Bolt to BBolt.
* Upgrade to gopenpgp.
* Bridge utils in own repository.
* Code made compatible with name changes in go-pmapi.


## [Bridge 1.2.2] - beta and live 2019-09-06

### Changed
* User compare case insensitive.

## [Bridge 1.2.1] - beta and live 2019-09-05

### Changed
* #924 fix start of bridge without internet connection.

## [Bridge 1.2.0] - beta 2019-08-22

### Added
* #903 added http.Client timeout to not hang out forever.
* Closing body after checking internet connection.
* Pedantic lint for bridgeUtils.
* Selected events are buffered and emitted again when frontend loop is ready.
* #890 implemented 2FA endpoint (auth split).
* #888 TLS Cert.
    * Error bar and modal with explanation in GUI.
    * Signal to show error.
    * Add pinning to bridge (only for live API builds).
* #887 #883:
 * Wait before clearing data.
 * Configure which provides pmapi.ClientConfig and app directories.
* #861 restart after clear data.
* Panic handler for all goroutines.
* CD for linux.
* #798.
    * Check counts after sync.
    * Update counts in all mailboxes after sync.
    * `db.Mailbox.RemoveMissing`, `db.Mailbox.PutMany`.
    * `util.NotImplemented`.
    * Tests for sync.
* Bridge core tests:
    * Introduced interfaces: `pmapiClienterFactory`, `pmapiClienter`, `credentialStorer`.
    * Automatic mock generation for  `listener.Listener`, `bridge.pmapiClienter`, `bridge.credentialStorer`.
* #818 REFACTOR: see doc/code-structure.md.
    * Tests for bridge core & utils.
    * Update user before `GetQuota`.
    * Http bridge API.
* Bridge core tests:
    * Introduced interfaces: `pmapiClienterFactory`, `pmapiClienter`, `credentialStorer`.
    * Automatic mock generation for  `listener.Listener`, `bridge.pmapiClienter`, `bridge.credentialStorer`.
* #774 start initialization with sync immediately after login.

### Removed
* Using `PutMeta` for DB to not rewrite header and size.
* `Timeout` for connection (keep only `DialTimeout`).
* #798 `imapMailbox.sync`.
* #818 REFACTOR: see doc/code-structure.md.
    * Bridge global functions `GetAuth`, `GetAuthInfo`, `GetUserSettings` (using member functions of `pmapi.Client` instead).
    * `backend.setCache`: not used.
    * IMAP extension for `XSTOP` and `XFOCUS`.
    * Keychain `Disconnected` is not used,  deleting directly (not using hide).
   * `apiIdFrom(uid bool, id uint32)`, `apiIdRangeFromSeq(uid bool, seq imap.Seq)`: not used.
   * `server/dial.go` not used.
   * Util `CustomMessage`, `StartTicker` not used.

### Changed
* Check before first even sync.
* Do sync in parallel from events.
* Closing event loop by CloseConnectionEvent.
* Allow client to log in with address only.
* Fix IMAP users lock.
* #646 download headers when needed for first time.
* #895 fix of parsing address list.
* #844 do not spam GUI with logout events & sleep after bad login attempt from the client.
* #887 #883 #898 #902 logout account from API and all IMAP connections before clearing cache for account.
* #882 unassign PMAPI client after logout and force to run garbage collector.
* #880, #884, #885, #886 fix of informing user about outgoing non-encrypted e-mail.
* #838 `Sirupsen` -> `sirupsen`.
* #893 save panic report file every time.
* #880 fix of informing user about outgoing non-encrypted e-mail.
* Fix aliases in split mode.
* Fix decrypted data in log notification.
* #471 fix of using font awesome in regular text.
* `SearchMessage` all IDs from DB not depends on `totalOnAPI`.
* #798 populate efficiently.
    * Improved `imap.db.mailbox.Counts()`.
    * `mbox.total,unread` -> `mbox.totalOnAPI,unreadOnAPI`.
    * Always show DB status (even for `IDLE` updates).
    * `imapUser.sync` now takes `labelID` as parameter.
    * Split population by 1000 messages.
    * `db.User.put(msgs,keepCache)` is used in sync to not overwrite `msg.Size` and `msg.Header` in DB.
    * Separate sync function from `backend.labelMailbox` class.
    * `UidNext` uses bolt sequence value instead of cursor position.
* `util.tests.go` moved to `bridgeUtils`.
* #471 fix of using font awesome in regular text.
* #818 REFACTOR: see doc/code-structure.md.
    * No global states/variables anymore.
    * Code separated from one big package into smaller packages (bridge core, utils, IMAP, SMTP, API).
    * Bridge core completely refactored - core should be API over credentials store and PMAPI.
    * Configuration and preferences are on one place; passed as dependency to all packages.
    * Bridge utils separated from the rest of the bridge code to be used in Import/Export.
    * Many channels converted into one listener which can register listeners and emit events to them.
    * Each package is ready to be used with interfaces for possibility of mocking.
    * Removed IMAP extension XFOCUS, used bridge local API instead.
    * Removed IMAP extension XSTOP.
    * Sentry is not used in dev environment.
    * Logs are not cleared after start, clearing is triggered by `watchLogFileSize()` instead.
    * Log path changed one folder level up i.e. from `.../protonmail/bridge/c10` to `.../protonmail/bridge`.
    * Always cleared malformed keychain records.
    * Set credentials version on each `Put`.
    * `util.WriteHeader` -> `imap.writeHeader`.
    * Save `message.ExternalID` for every client not just AppleMail.
    * Server errors reported to frontend by common event listener.
* Handle logout in event loop.


## [Bridge 1.1.6] - 2019-07-09 (beta 2019-07-01)

### Added
* #841 assume text/plain during sending e-mails when missing content type.
* #805 list the new package links in upgrade dialog for linux.
* #802 report the list errors to sentry.
* #508 content related header fields for mail are saved in DB inside `msg.Header`.
* #508 `doNotCacheError` to decide whether to rebuild message.
* CI with lint check.
* Build flag `nogui`.
* Dummy html interface.

### Removed
* #508 content type rewrite on `GetHeader`.
* #508 content type on custom message.

### Changed
* #854 avoid `nil` header and bodystructure on fail (as regression of #508).
* Sanitize version in json file.
* #850 keep correct main and body headers for import (as regression of #508).
* #841 choose parent ID only when there is exactly one message with external ID.
* #811 #proton/backend-communication#11 go-pmapi!57 uid fixed.
* Update Qt 5.11.3 to 5.12.0.
* Using gomodules instead of glide.
* #508 use MIMEType and attachments to choose correct `Content-Type`.
* #508 custom message replaces body before header is created.
* #508 main header has `Content-Type` only after message was fully fetched.
* #770 ignore empty key from data card and support multiple keys for contacts.
* Build tags for simpler build of beta and QA builds.
* Lint corrections.


## [Bridge 1.1.5] - 2019-05-23 (beta 2019-05-23, 2019-05-16)

### Changed
* Fix custom message format.
* #802 accumulated long lines while parsing body structure.
* Process `AddressEvent` before `MessageEvent`.
* #791 updated crypto: fix wrong signature format.
* #793 fix returning size.
* #706 improved internet connection checking.
* #771 updated raven, crypto, pmapi.
* #792 use `INFO` as basic log level.
* Only one crash from second instance.
* During event `MessageID` in log as field.

## [Bridge 1.1.4 live] - 2019-04-10 (beta 2019-04-05, 2019-03-27)

### Added
* Address with port to IMAP debug.
* #750 `backend/events.Manager.LastEvent`.
* #750 `backend.user.areAllEventsProcessed`.
* #750 Wait with message events until all related mailboxes are synchronized.
* Restart limit to 10.
* Release string to raven.

### Changed
* #748 when charset missing assume utf8 and check the validity.
* #750 before sync check that events are up-to-date, if not poll events instead of sync.
* Use pmapi with support of decrypted access token.
* #750 Status is using DB status instead of API.
* Format panic error as string instead of struct dump.
* Validity of local certificate to increased to 20 years.

### Removed
* #750 Synchronization after 450 messages.

## [Bridge 1.1.3] - 2019-03-04

### Added
* Sentry crash reporting in main.
* Program arguments to turn of CPU and memory profiling.
* Full version of program visible on release notes.

### Changed
* #720 only one concurrent DB sync.
* #720 sync every 3 pages.
* #512 extending list of charsets go-pm-mime!4.

## [Bridge 1.1.2] - beta only 2019-02-21

### Changed
* #512 fail on unknown charset.
* #729 #733 visitor for MIME parsing.

## [Bridge 1.1.1] - 2019-02-11
### Added
* #671 include `name` param in attachment `Content-Type` (in addition to `Content-Disposition` param `filename`).
* #671 do not include content headers for section requests e.g. `BODY.PEEK[2]`.
* Version info checks for newer version (do not show dialog when older is online).
* #592 new header `X-Pm-ConversationID-Id` and also added to `References`.
* #666 invoke `panic` while adding account `jakubqa+crash@protonmail.com`.
* #592 new header fields `X-Pm-Date` storing m.Time and `X-Pm-External-Id` storing m.ExternalID.
* #484 search criteria `Unkeyword` support.

### Changed
* Fix srp modulus issue with new `ProtonMail/crypto`.
* Generate version files from main file.
* Be able to set update set on build.
* #597 check on start that certificate will be still valid after one month and generate new cert if not.
* #597 extended certificate validity to 2 years.
* Copyright 2019.
* Exclude `protontech` repos from credits.
* Refactor of `go-pmapi`, `go-pm-crypto`, `go-pm-mime` and `go-srp`.
* Re-signed pubkey key.
* Version, revision and build time is set in main.
* #666 use `bytes.Reader` instead of `bytes.Buffer`.
* #666 clear unused buffers in body structure map.
* No API request for fetch `body[header]`.
* Added crash file counter to pass log tests.
* #484 search fully relies on DB information (no need to reach API).
* #592 `parsingHeader` allows negative time (before 1.1.1970).
* #592 add original header first and then rewrite.
* #592 `Message-Id` rewritten only if not present.
* #592 rename `X-Internal-Id` to `X-Pm-Internal-Id`.
* #592 internal references are added only when not present already.
* #592 field `Date` changed to m.Time only when wrong format or missing `Date`.
* #645 pmapi#26 `Message.Flags` instead of `IsEncrypted`, `Type`, `IsReplied`, `IsRepliedAll`, `IsForwarded`.
* DB: do not allow to put Body or Attachments to db.
* #574 SMTP: can now send more than one email.
* #671 Verbosity levels: `debug` (only bridge), `debug-client` (bridge and client communication), `debug-server` (bridge, whole SMTP/IMAP communication).
* #644 Return rfc.size 0 or correct size of fetched body (stored in DB).
* #671 API requests URI in debug logs.
* #625 Fix search results for Flagged and Unflagged.
* Draft optimization fetch header.
* #656 Fix sending of calendar invite on Outlook on MacOS.
* #46 Allowed to run multiple instances, once per user.

### Removed
* Makefile clean up old deploy code.

### Release notes
* Support multiple Bridge instances running in parallel (one per user).

### Fixed bugs
* SMTP stays authenticated after sent message.
* Reduce memory, processor and number of API calls.

## [Bridge 1.1.0] - 2018-10-22

### Removed
* `go-pmapi.Config.ClientSecret`.
* `go-pmapi.PublicKey.Send`.
* Program argument `main`.
* `backend.getMIMEMessageBodySection` (use `message.BodySection`).
* `backend.getSize` (use `message.BodySection`).

### Added
* IMAP server: more info when write/send/flush error occurs #648.
* Linux package paths inside version-json.
* Draggable popup windows for outgoing non-encrypted message #519.
* Pmapi able to receive plain accessToken go-pmapi#23 #604.
* DB debug switch.
* Clearing message cache when db is cleared.
* Debug string to tests.
* Mime tree section parsing and test.
* Start ticker.
* Dump DB status.
* `backend.ApplicationOutdated()` mechanism: once triggered logout all email clients. On try to login say _application outdated_.
* Force upgrade event (send from event loop).
* New systray with error symbol (used in mac for force update).
* Test for upgrade.
* GUI for upgrade.
* Add native upgrade to updates.
* Dial timeout client.
* Custom `copyRecursively` function.
* When there is fresh version on start show release notes.
* Keychain helper using GNU pass.
* Error message on missing keychain.

### Changed
* Imap `SEARCH` loops until all messages are listed #581.
* Cached message timestamp is renewed on load.
* Message cache ID is userID+messageID.
* Private cache and added bodystructure.
* Remove addresses from `m.ToList` that were not requested in SMTP `TO`.
* IsFirstStart setup before loading Gui. Set it to false right after (don't wait till quit).
* Check `eventMessage` not nil before address check.
* `util.EventChannel` refactor: `SendEvent`->`Send` and new `SendEvent(EventCode)`.
* Information bar keeps on once app is outdated.
* Error dialog for upgrade has option for force upgrade.
* IsFirstStart setup before loading Gui. Set false right after (don't wait till quit).
* Pmapi: access token decrypted only if needed.
* Move `updates` from `frontend` to `util`.
* Move `CheckInternetConnection()` to `util`.
* Makefile clean up and change scripts for building.
* Reorganized updates.
* Start with new versioning.

          1.1.0
          | | `--- bug fix number (internal, irregular, beta releases)
          | `----- minor version (features, release once per month, live release, milestones)
          `------- major version (big changes, once per year, breaking changes, api force upgrade)

* Upgrade restart option in qt-frontend.
* GOOS save functions.
* Windows update procedure.
* Darwin update procedure.
* `zip` replaced by `tgz`.
* Using move instead of write truncated.
* Linux dependencies (pass and gnome-keychain optional).
* `Store.helper` -> `Store.secrets`.

### Release notes
* New self-update procedure.
* Changed restarting mechanism.
* Support for GNU pass for linux.
* Various GUI improvements.

### Fixed bugs
* RFC complaint SEARCH and FETCH responses.
* Additional synchronization of mail database.


## [Bridge 1.0.6 silent] - 2018-08-23
### Added
* New svg icon in linux package.

## [Bridge 1.0.6] - 2018-08-09

### Added
* `backend.GetUserSettings()`.

### Changed
* Related to Desktop-Bridge#561.
* Api flag to build scripts.
* `BodyKey` and `AttachmentKey` contains `Key` and `Algorithm`.
* `event.User.Addresses` -> `event.Addresses`.
* `user.Addresses` -> `client.Addresses()`.
* Typos and fixes.
* Pmapi update.
* `backend.configClient` -> `backend.authClient`.
* `auth.Uid` -> `auth.Uid()`.
* `keyRingForAddress()` -> `Client.KeyRingForAddressID()`.
* `Message.IsRead` -> `Message.Unread`.
* `pmapi.User.Unlock()` -> `pmapi.Client.UnlockAddresses()`.
* `TwoFactor` -> `HasTwoFactor()` and `PasswordMode` -> `HasMailboxPassword()`.
* Icon to match ImportExport.


### Release notes
* Removed deprecated API routes.

### Fixed bugs
* Frequent Thunderbird timeout.
* SMTP requests not case-sensitive.

## [Bridge 1.0.5] - 2018-07-12

### Added
* UpdateCurrentAgent from lastMailClient.
* Current OS.
* Use Qt to set nice OS with version.
* All `client.Do` errors are interpreted as connection issue.
* Moved to internal gitlab.
* Typo `frontend-qml`.
* Better message for case when server is not reachable.
* Setting 1min timeout to IMAP connection.

### Changed
* Password: click2show, click2hide.
* Notification in bug report window.
* Less frequent version check.
* Closing ticker.

### Removed
* Sockets and unused libraries.

### Release notes
* Improved response of IMAP server.
* Sending requests with client information.
* Less frequent notification about new version.

### Fixed bugs
* Support of Outlook calendar event format.
* Too many opened file descriptors issue.
* Fixed 7bit MIME issue while sending.


## [Bridge 1.0.4] - 2018-05-15

### Changed
* Version files available at both download and static.
* MIME `text/calendar` are parsed as attachment.
* UserID as identifier in keychain and pmapi token.
* Keychain format and function refactor.
* Create crash file on panic with full trace.
* Clear old data only in main process (no double keychain typing).
* Create label update API route.
* Selectable text in release notes.

### Added
* Support sending to external PGP recipients.
* Return error codes: `0: Ok`, `2: Frontend crashed`, `3: Bridge already running`, `4: Unknown argument`, `42: Restart application`.

### Release notes
* Support of encryption to external PGP recipients using contacts created on beta.protonmail.com (see https://protonmail.com/blog/pgp-vulnerability-efail/ to understand the vulnerabilities that may be associated with sending to other PGP clients).
* Notification that outgoing email will be delivered as non-encrypted.
* NOTE: Due to a change of the keychain format, you will need to add your account(s) to the Bridge after installing this version.

### Fixed bugs
* Support accounts with same user names.
* Support sending vCalendar event.

## [Bridge 1.0.3] - 2018-03-26
* All from silent updates plus following.

### Changed
* Okay -> "Remind me later".
* Imported message with `text/html` body was imported as `text/plain`.
* Reload cache when labeling Seen/Unseen.
* Merge with Import-Export branch.
    * Inheritable Bug report window.
    * Common functions: WriteHeader (parse PM mail) and CustomMessage (when incorrect keys).
    * Updates refactor.
    * Bug report window.
    * Checkbox and with label (only I/E).
    * Error dialog and Info tooltip (only I/E).
    * Add user modal formatting (colors, text).
    * Account view style.
    * Input box style (used in bug report).
    * Input field style (used in add account and change port).
    * Added style variables for I/E.
    * Tab button style.
    * Window bar style and functionality (closing / minimize window).

### Release notes
* Improved responsiveness in the UI.

### Fixed bugs
* Fixed some formatting issues with imports.
* Fixed port changing via CLI.

## Silent update - 2018-03-13

### Changed
* Remove firewall error message.


## [Bridge 1.0.2] - 2018-03-12
* All from silent updates plus following.

### Added
* UTF-7 support.
* Message when communication between bridge and email client is blocked by firewall (Windows only).

### Changed
* Added gnome-keyring dejavu fonts into linux dependency.
* Corrected parentID when reply/forward: taken from `protonmail.internalid` reference.
* Update user object in backend after unlock to apply address changes.

### Release notes
* UTF7 encoding support for older imported emails.

### Fixed bugs
* Fixed issues with conversation threading.
* Support for multiple "ReplyTo" addresses.
* Fixed issue where some address updates would not register immediately.



## [Bridge 1.0.1-4 (linux only)] Silent deploy - 2018-02-28

### Changed
* More similar look of window title bar to Windows 10 style.
* Qt 5.10 Button Controls 2 conflict (`icon`->`iconText`).

### Added
* Linux default font.
* Multiple reply-to addresses support (also API).
* Command line interface.
* Credits are generated automatically from glide.lock.
* Created script to build linux packages (dep,rpm,PKGBUILD).
* Correct config folders with env variable `$XDG_CONFIG_HOME`.

### Fixed bugs
* Clearing global cache.
* Default linux font problems.
* Support Reply-To multiple addresses.

### Release notes
* Improved visual appearance for win and linux.



## [Bridge 1.0.1] Silent deploy - 2017-12-30

### Changed
* Fixed bug with parsing address list (CC became BCC).



## [Bridge 1.0.1] - 2017-12-20

### Added
* When current log file is more than 10MB open new one, checked every 15min.
* Keep only last three log files including current one, triggered every start and when switching log files.
* Translation context.
* Accessibility objects for button and static text.
* All objects are accessible including focus scope for modals and messages.
* Automatically fill the email client in bug report form.
* Catch corrupted MacOS keychain error and show the link to FAQ.
* Unlabel message.
* Update emptying and filtering routes.
* Parse the address comment as defined in RFC.

### Changed
* Default log level set to Warning.
* Info logs during adding account and connecting client promoted to warning level.
* Log only when email client was changed (previously logged on every assign).
* Force upgrade bubble notification only when requested by API.
* Don't show warning systray icon when "You have then newest version!" bubble message is showed.
* Header date format  RFC822Z -> RFC1123Z.
* IMAP ID and QUOTA responses forced to use quoted strings (fixing SparkMail issue).
* Avoid AddressChanged bubble when no address was changed.

### Release notes
* Reduced log file size and log file history.
* Accessibility support for MacOS VoiceOver and Windows Narrator.
* Improved notification system.
* Supported imports with older address format.



## [Bridge 1.0.0] - 2017-12-06

### Added
* Encoding support of message body, title items, attachment name, for all standard charsets.
* Force update API message handled as new version event.

### Changed
* Refactor `bridge-qtfronted` -> `frontend`.
* Only one main file and basic support of CLI (not finished).
* Common QML package `ProtonUI`, which is used by `BridgeUI` and `ImportExportUI`.
* ChangedUser signal contain address and event type to distinguish between logout, internet off/on, address_change.
* API address changed event handled gracefully (if not possible, logout).
* Update mac keychain (should resolve problem with adding new account to bridge, NOT CONFIRMED).
* Solved hanging GUI on keychain error (should solve all win-7, no-gui errors).
* New systray icons for Mac (black and white no background).
* GUI cosmetics:
    * "Click here to start" triangle position.
    * Wrong cursor type on link.
    * Create main window before notification.

### Release notes
* Better notification when new version is needed or when account address is changed.
* Encoding support for the standard charsets.
* Improved visual appearance.

### Fixed bugs
* Fixed missing GUI for Windows with empty keychain.



## Changelog format
* Changelog [format](http://keepachangelog.com/en/1.0.0/).

### Guiding Principles
* Changelogs are for humans, not machines.
* There should be an entry for every single version.
* The same types of changes should be grouped.
* Versions and sections should be linkable.
* The latest version comes first.
* The release date of each version is displayed.
* Mention whether you follow Semantic Versioning.

### Types of changes
* `Added` for new features.
* `Changed` for changes in existing functionality.
* `Deprecated` for soon-to-be removed features.
* `Removed` for now removed features.
* `Fixed` for any bug fixes.
* `Security` in case of vulnerabilities.
* Additional for in app release notes.
    * `Release notes` in case of vulnerabilities.
    * `Fixed bugs` in case of vulnerabilities.
<|MERGE_RESOLUTION|>--- conflicted
+++ resolved
@@ -3,8 +3,6 @@
 Changelog [format](http://keepachangelog.com/en/1.0.0/)
 
 
-<<<<<<< HEAD
-=======
 ## Vasco da Gama Bridge 3.6.0
 
 ### Added
@@ -35,7 +33,6 @@
 * GODT-2929: Message dedup with different text transfer encoding.
 
 
->>>>>>> 8be4246f
 ## Umshiang Bridge 3.5.3
 
 ### Changed
