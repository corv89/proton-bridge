// Copyright (c) 2023 Proton AG
//
// This file is part of Proton Mail Bridge.
//
// Proton Mail Bridge is free software: you can redistribute it and/or modify
// it under the terms of the GNU General Public License as published by
// the Free Software Foundation, either version 3 of the License, or
// (at your option) any later version.
//
// Proton Mail Bridge is distributed in the hope that it will be useful,
// but WITHOUT ANY WARRANTY; without even the implied warranty of
// MERCHANTABILITY or FITNESS FOR A PARTICULAR PURPOSE.  See the
// GNU General Public License for more details.
//
// You should have received a copy of the GNU General Public License
// along with Proton Mail Bridge.  If not, see <https://www.gnu.org/licenses/>.

package app

import (
	"fmt"
	"path"

	"github.com/ProtonMail/gluon/async"
	"github.com/ProtonMail/proton-bridge/v3/internal/certs"
	"github.com/ProtonMail/proton-bridge/v3/internal/constants"
	"github.com/ProtonMail/proton-bridge/v3/internal/locations"
	"github.com/ProtonMail/proton-bridge/v3/internal/vault"
	"github.com/ProtonMail/proton-bridge/v3/pkg/keychain"
	"github.com/sirupsen/logrus"
)

func WithVault(locations *locations.Locations, panicHandler async.PanicHandler, fn func(*vault.Vault, bool, bool) error) error {
	logrus.Debug("Creating vault")
	defer logrus.Debug("Vault stopped")

	// Create the encVault.
	encVault, insecure, corrupt, err := newVault(locations, panicHandler)
	if err != nil {
		return fmt.Errorf("could not create vault: %w", err)
	}

	logrus.WithFields(logrus.Fields{
		"insecure": insecure,
		"corrupt":  corrupt,
	}).Debug("Vault created")

	// Install the certificates if needed.
	if installed := encVault.GetCertsInstalled(); !installed {
		logrus.Debug("Installing certificates")

		certPEM, _ := encVault.GetBridgeTLSCert()

		if err := certs.NewInstaller().InstallCert(certPEM); err != nil {
			return fmt.Errorf("failed to install certs: %w", err)
		}

		if err := encVault.SetCertsInstalled(true); err != nil {
			return fmt.Errorf("failed to set certs installed: %w", err)
		}

		logrus.Debug("Certificates successfully installed")
	}

	// GODT-1950: Add teardown actions (e.g. to close the vault).

	return fn(encVault, insecure, corrupt)
}

func newVault(locations *locations.Locations, panicHandler async.PanicHandler) (*vault.Vault, bool, bool, error) {
	vaultDir, err := locations.ProvideSettingsPath()
	if err != nil {
		return nil, false, false, fmt.Errorf("could not get vault dir: %w", err)
	}

	logrus.WithField("vaultDir", vaultDir).Debug("Loading vault from directory")

	var (
		vaultKey []byte
		insecure bool
	)

<<<<<<< HEAD
	if key, err := getVaultKey(vaultDir); err != nil {
=======
	if key, err := loadVaultKey(vaultDir); err != nil {
>>>>>>> 7d8e71c9
		logrus.WithError(err).Error("Could not load/create vault key")
		insecure = true

		// We store the insecure vault in a separate directory
		vaultDir = path.Join(vaultDir, "insecure")
	} else {
		vaultKey = key
	}

	gluonCacheDir, err := locations.ProvideGluonCachePath()
	if err != nil {
		return nil, false, false, fmt.Errorf("could not provide gluon path: %w", err)
	}

	vault, corrupt, err := vault.New(vaultDir, gluonCacheDir, vaultKey, panicHandler)
	if err != nil {
		return nil, false, false, fmt.Errorf("could not create vault: %w", err)
	}

	return vault, insecure, corrupt, nil
}

func loadVaultKey(vaultDir string) ([]byte, error) {
	helper, err := vault.GetHelper(vaultDir)
	if err != nil {
		return nil, fmt.Errorf("could not get keychain helper: %w", err)
	}

	kc, err := keychain.NewKeychain(helper, constants.KeyChainName)
	if err != nil {
		return nil, fmt.Errorf("could not create keychain: %w", err)
	}

	has, err := vault.HasVaultKey(kc)
	if err != nil {
		return nil, fmt.Errorf("could not check for vault key: %w", err)
	}

	if has {
		return vault.GetVaultKey(kc)
	}

	return vault.NewVaultKey(kc)
}<|MERGE_RESOLUTION|>--- conflicted
+++ resolved
@@ -80,11 +80,7 @@
 		insecure bool
 	)
 
-<<<<<<< HEAD
-	if key, err := getVaultKey(vaultDir); err != nil {
-=======
 	if key, err := loadVaultKey(vaultDir); err != nil {
->>>>>>> 7d8e71c9
 		logrus.WithError(err).Error("Could not load/create vault key")
 		insecure = true
 
