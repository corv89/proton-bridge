--- conflicted
+++ resolved
@@ -2,23 +2,6 @@
 
 Changelog [format](http://keepachangelog.com/en/1.0.0/)
 
-<<<<<<< HEAD
-## [Bridge 3.0.21] Perth Narrows
-
-### Added
-* GODT-2509: Migrate TLS cert from v1/v2 location during upgrade to v3.
-
-### Changed
-* GODT-2516: log error when the vault key cannot be created/loaded from the keychain.
-
-### Fixed
-* GODT-2501: Remove additional .desktop file.
-* GODT-2513: Crash in scanner.
-* GODT-2481: Fix DBUS Secert Service.
-* GODT-2512: Catch unhandled API errors.
-* GODT-2469: Fix sentry revision hash for cmake on windows.
-
-=======
 ## [Bridge 3.1.0] Quebec
 
 ### Changed
@@ -84,7 +67,23 @@
 * GODT-2365: Use predictable remote ID for placeholder mailboxes.
 * GODT-2381: Unset draft flag on sent messages.
 * GODT-2380: Only set external ID in header if non-empty.
->>>>>>> 7d8e71c9
+
+
+## [Bridge 3.0.21] Perth Narrows
+
+### Added
+* GODT-2509: Migrate TLS cert from v1/v2 location during upgrade to v3.
+
+### Changed
+* GODT-2516: log error when the vault key cannot be created/loaded from the keychain.
+
+### Fixed
+* GODT-2501: Remove additional .desktop file.
+* GODT-2513: Crash in scanner.
+* GODT-2481: Fix DBUS Secert Service.
+* GODT-2512: Catch unhandled API errors.
+* GODT-2469: Fix sentry revision hash for cmake on windows.
+
 
 ## [Bridge 3.0.20] Perth Narrows
 
