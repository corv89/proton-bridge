--- conflicted
+++ resolved
@@ -2,13 +2,7 @@
 
 Changelog [format](http://keepachangelog.com/en/1.0.0/)
 
-<<<<<<< HEAD
-## [Bridge 3.1.3] Quebec
-
-### Changed
-* GODT-2616: Silence UID of order report.
-* GODT-2614: Handle failed update during sync.
-=======
+
 ## [Bridge 3.2.0] Rialto
 
 ### Added
@@ -46,7 +40,12 @@
 * GODT-2573: Handle invalid header fields in message.
 * GODT-2573: Crash on null update.
 * GODT-2407: Replace invalid email addresses with emtpy for new Drafts.
->>>>>>> e6dfb814
+
+## [Bridge 3.1.3] Quebec
+
+### Changed
+* GODT-2616: Silence UID of order report.
+* GODT-2614: Handle failed update during sync.
 
 
 ## [Bridge 3.1.2] Quebec
