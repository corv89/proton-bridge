# ProtonMail Bridge Changelog

Changelog [format](http://keepachangelog.com/en/1.0.0/)

<<<<<<< HEAD
## Unreleased
=======
## [v1.2.8] Donghai-fix-append  (2020-06-XXX)

### Changed
* GODT-396 reduce number of EXISTS calls
* GODT-143 Allow appending to Sent folder when sender matches account address

### Fixed
* GODT-502 Fixed crash when unable to parse a message header.

## [v1.2.7] Donghai-fix-sync - (beta 2020-05-07 live 2020-04-20)
>>>>>>> 5348ae7d

### Added
* GODT-360 Detect charset embedded in html/xml.

### Changed
* GODT-354 Do not label/unlabel messsages from `All Mail` folder.
* GODT-388 Support for both bridge and import/export credentials by package users.
* GODT-387 Store factory to make store optional.
* GODT-386 Renamed bridge to general users and keep bridge only for bridge stuff.
* GODT-308 Better user error message when request is canceled.
* GODT-312 Validate recipient emails in send before asking for their public keys.
* GODT-368 Bump docker-credential-helpers version.
* GODT-280 Migrate to gopenpgp v2:
    * `Unlock()` call on pmapi-client unlocks both User keys and Address keys.
    * Salt is available via `AuthSalt()` method.
* GODT-394 Don't check SMTP message send time in integration tests.
* GODT-280 Migrate to gopenpgp v2.
    * `Unlock()` call on pmapi-client unlocks both User keys and Address keys.
    * Salt is available via `AuthSalt()` method.

### Fixed
* GODT-356 Fix crash when removing account while mail client is fetching messages (regression from GODT-204).
* GODT-390 Don't logout user if AuthRefresh fails because internet was off.
* GODT-358 Bad timeouts with Alternative Routing.
* GODT-363 Drafts are not deleted when already created on webapp.
* GODT-390 Don't logout user if AuthRefresh fails because internet was off.
* GODT-341 Fixed flaky unittest for Store synchronization cooldown.
* Crash when failing to match necessary html element.
* Crash in message.combineParts when copying nil slice.
* Handle double charset better by using local ParseMediaType instead of mime.ParseMediaType.
* Don't remove log dir.
* GODT-422 Fix element not found (avoid listing credentials, prefer getting).
* GODT-404 Don't keep connections to proxy servers alive if user disables DoH.
* Ensure DoH is used at startup to load users for the initial auth.
* Issue causing deadlock when reloading users keys due to double-locking of a mutex.
* Correctly handle failure to unlock single key.
* GODT-479 Fix flaky integration tests.
* GODT-484 Fix infinite loop when decoding invalid 2231 charset

## [v1.2.7] Donghai-hotfix - beta (2020-05-07)

### Added
* IMAP mailbox info update when new mailbox is created.
* GODT-72 Use ISO-8859-1 encoding if charset is not specified and it isn't UTF-8.

### Changed
* GODT-308 Better user error message when request is canceled.
* GODT-162 User Agent does not contain bridge version, only client in format `client name/client version (os)`.
* GODT-258 Update go-imap to v1.
    * Fix UNSEEN to return sequence number of first unseen message and not count of unseen messages.
    * INBOX name is never quoted.
* GODT-204 `ClientManager`.
    * `Client` is now an interface; `client` is the concrete type.
    * `Client`s are only created by `ClientManager`.
    * Only one `Client` per userID exists at any given time; clients are reused.
    * Tokens are managed by `ClientManager` (`TokenManager` is removed).
    * `expiresAt` is no longer part of `Client`; token expiry and refreshing is handled by `ClientManager`.
    * Auths generated by clients during Auth/AuthRefresh are handled by `ClientManager` (which forwards them to `Bridge`).
    * `ClientManager` is the "one source of truth" for the host URL for all `Client`s.
    * Alternative Routing is enabled/disabled by `ClientManager`.
    * Logging out of `Clients` is handled/retried asynchronously by `ClientManager`.
* GODT-265 Alternative Routing v2 (more resiliant to short term connection drops).
* GODT-310 Alternative parsing of `References` header (old parsing probably malformed message IDs).
* GODT-320 Only report the same TLS issue once every 24 hours.

### Removed
* Dead code from `pkg/message`.

### Fixed
* GODT-267 Correctly detect if a message is a draft even if does not have DraftLabel.
* GODT-308 Reduce minimum read speed threshold to avoid issues with flaky internet.
* GODT-321 Changing address ordering would cause all messages to disappear in combined mode.
* GODT-129 Fix custom message PGP by using template.


## [v1.2.7] Donghai-hotfix - beta (2020-05-07)

### Added
* IMAP extension MOVE with UIDPLUS support.
* IMAP extension Unselect.
* More logs about event loop activity.

### Changed
* GODT-313 Reduce number of synchronizations.
    * Do not trigger sync by counts.
    * Cooldown timer for sync retries.
    * Poll interval randomization.
* GODT-225 Do not send an EXISTS reposnse after EXPUNGE or when nothing changed (fixes rebuild of mailboxes in Outlook for Mac).
* GODT-165 Optimization of RebuildMailboxes.
* GODT-282 Completely delete old draft instead moving to trash when user updates draft.
* Adding DSN Sentry as build time parameter.
* GODT-124 Bump go-appdir from v1.0.0 to v1.1.0.
* CSB-72 Skip processing message update event if http statuscode is 422.

### Fixed
* Use correct binary name when finding location of addcert.scpt.




## [v1.2.6] Donghai - beta (2020-03-31)

### Added
* GODT-145 Support drafts.
    * GODT-211,GODT-231 fix updating subject and other fields.
    * GODT-220 Fix deleting drafts.
    * GODT-224 Fix creating draft from outlook without sender.
    * GODT-230,GODT-232 fix constructing sender address for drafts.
    * Sync already synced draft to newly created drafts mailbox.
    * Add Subject to EventMessageUpdated in pmapi.
* GODT-37 Add body and TLS handshake timeouts.
* GODT-90 Implement DOH (DNS over HTTPS) proxy.
* Noninteractive mode.


### Changed
* Bump version go-1.14.
* Bump dependencies:
| Repo                               | Old Version                        | New Version                        |
| github.com/0xAX/notificator        | v0.0.0-20161214074916-82e921414e03 | v0.0.0-20191016112426-3962a5ea8da1 |
| github.com/ProtonMail/go-autostart | v0.0.0-20171017232241-85d98b097aae | v0.0.0-20181114175602-c5272053443a |
| github.com/abiosoft/ishell         | v0.0.0-20171224170712-50251d04cb42 | v2.0.0+incompatible                |
| github.com/emersion/go-sasl        | v0.0.0-20161116183048-7e096a0a6197 | v0.0.0-20191210011802-430746ea8b9b |
| github.com/fatih/color             | v1.7.0                             | v1.9.0                             |
| github.com/golang/mock             | v1.4.2                             | v1.4.3                             |
| github.com/google/go-cmp           | v0.3.1                             | v0.4.0                             |
| github.com/jaytaylor/html2text     | v0.0.0-20190408195923-01ec452cbe43 | v0.0.0-20200220170450-61d9dc4d7195 |
| github.com/jhillyerd/enmime        | v0.7.0                             | v0.8.0                             |
| github.com/logrusorgru/aurora      | v0.0.0-20190803045625-94edacc10f9b | v0.0.0-20200102142835-e9ef32dff381 |
| github.com/skratchdot/open-golang  | v0.0.0-20160302144031-75fb7ed4208c | v0.0.0-20200116055534-eef842397966 |
| github.com/stretchr/testify        | v1.4.0                             | v1.5.1                             |
| github.com/therecipe/qt            | v0.0.0-20191022233421-590f404884c9 | v0.0.0-20200126204426-5074eb6d8c41 |
| github.com/urfave/cli              | v1.19.1                            | v1.22.3                            |

* Pkg/updates: closing File reader to avoid too many opened files during update.
* Created monorepo with bridge, pmapi, bridge utils, mime and srp.
    * One lint config for all packages and lint fixes in the code.
    * Fix tests for bridge utils to work on MacOS.
    * All tests use testify framework.
    * Processed TODOs or created issues.
    * Cleanup up comments.
* GODT-169 Reduce the number of keyring unlocks.
* CSB-40 return error instead of panic in credential store.
* #577 Avoid multiple send.
* GODT-39 Sync is paging per message ID with ability to continue after interrupted sync.
* Panic handler used in store for event loop and sync.
* GODT-109 Merge only 50 events into one.
* Use v1.0.16 of pmapi.
* GODT-236 Requests to /messages/{read,unread,delete,undelete,label,unlabel} are paged with up to 100 message IDs.

### Fixed
* GODT-227 Mitigate potential crash due to using a logged out pmapi client (proper fix to come in emma release).
* UserIDs were not checked when importing to Sent folder (affects copying from account1/sent to account2/sent).


## [v1.2.5] Charles - live (2020-03-11) beta (from 2020-02-10)

### Hotfix
* CSB-40 panic in credential store.
* Keyring unlocking locker.
* No panic on failed html parse.
* Too many open files.

### Added
* GODT-112 Migration of preferences from c10 to c11.
* GODT-100 Test for external internal ID when appending to Sent folder to return APPEND UID otherwise skip with no error.
* GODT-43 Connection troubleshooting modal.
* GODT-55 Uid support in fake api.
* GODT-88 Increase uid validity on switch mode.
* #951 Implementation of IMAP extension UIDPLUS.
* #964 New store package, see Changed section.

### Removed
* MOVE IMAP extension due to missing interaction with UIDPLUS.

### Changed
* GODT-88 Run mbox sync in parallel when switch password mode (re-init not user).
* GODT-95 Do not throw error when trying to create new mailbox in IMAP root.
* GODT-75 Do not fail on unlabel inside delete.
* #1095 always delete IMAP USER including wrong pasword.
* Unique pmapi client userID (including #1098).
* Using go.enmime@v0.6.1 snapshot.
* Better detection of non-auth-error.
* Reset `hasAuthChannel` during logout for proper login functionality (set up auth channel and unlock keys).
* Allow `APPEND` messages without parsable email address in sender field.
* #1060 avoid `Append` after internal message ID was found and message was copyed to mailbox using `MessageLabel`.
* #1049 Basic usage of store in SMTP package to poll event loop during sending message.
* #1050 pollNow waits for events to be processed.
* #1047 Fix fetch of empty mailbox.
* #1046 Fix removing mailbox counts.
* #1048 For any message build error return custom message.
* When event loop exits with error it logs out user from Bridge.
* #953 #984 First label messages before unlabeling when moving messages.
* Fixes after refactor:
    * Slight memory optimization.
    * #1043 do not stuck in loop for updating message which does not exist anywhere anymore.
    * #1034 fix UID dynamic range for empty list.
    * Fix of sequence number in IMAP IDLE expunge during deleting messages.
    * #1030 #1028 Fix some crashes and bad auths.
    * #953 #984 label messages first during moving them.
* #964 (and #769,#899,#918,#930,#931,#949) refactor of IMAP.
    * Fix of sequence number in IMAP IDLE expunge during deleting messages.
    * Fix not-returning empty result for UID dynamic range as said in RFC.
    * Separated IMAP to store and IMAP.
    * Store is responsible for everything about db and calls to pmapi, including event loop, sync, address mode.
    * IMAP is responsible only for IMAP interfaces.
    * Event loop is only one per ProtonMail account (instead of one per alias)
    * It also means only one database per account (instead of one per address)
    * Changing address mode is not destroying database, only buckets with IDs mapping (keeping metadata for account)
    * Before first sync we set event ID so we will not miss changes happening during sync.
    * Thanks to previous point we are not starting new sync when we finish first one because of unprocessed events.
    * Sync is not blocking event loop (user can get new messages even during sync)
    * Sync is not blocking reading operations (user can list mailboxes even before first sync is done)
    * Sync is not blocking writing operations such as mark messages read/unread and so on.
    * Most operations have to be passed to API and only event loop is writing them to the database.
    * Avoid relying on counts API endpoint; use event counts as much as possible.
    * Separate function for storing message content type and header into database.
    * Sequence number optimised for last item in mailbox.
    * Allow sending IMAP idle update to timeout to avoid blocking bridge.
    * Synchronisation will create a label if not yet present.
    * Labels and Folders (including system folders) are stored in DB together with their counts for offline read-out.
    * AddressIDs for all user addresses are stored in DB.
    * IMAP updates channel is set when an IMAP client connects (and IMAP updates are dropped until then)
    * DB keeps track of address mode (split/combined)
* Event loop starts as soon as user is initialised (i.e. logged in), not just when imap is connected.
* Use pmapi v1.0.13.
* Logout user if initialisation fails.
* Send UserRefreshEvent on user login and logout.
* Use godog v0.8.0 under new name 'cucumber' (instead of DATA-DOG).

### Fixed
* #1057 Logging in to an already logged in user would display unrelated error "invalid mailbox password".
* #1056 Changing mailbox password sometimes didn't log out user.
* #1066 Split address mode can not work when credentials store is cleared.
* #1071 Bridge can think it is in combined mode when actually it's in split mode.
* Missing `enmime` dependency.
* Issue where a failed sync was not attempted again.
* Removing an address would crash bridge.
* #1087 Accounts with capital letters could not be added.
* #1087 Inactive addresses were not filtered out of the store.
* #1087 Unlock with correct key if message is sent to alias and not primary (aka original) address.
* #1109 Receiving an event referencing an address that isn't present could crash bridge.
* Avoid concurrent map writes in imap backend.
* GODT-103 User keys were not unlocked later if they were not unlocked during startup.


## [v1.2.4] Brooklyn beta (2019-12-16)

### Added
* #976: fix slow authentication.
    * Server security setting in info (GUI, CLI).
    * Default SSL for SMTP based on Mac version.
    * GUI/CLI items to controls SMTP security setup.
    * Set new security and restart.

### Changed
* #961 Timeouts for go-pmapi client with http.Transport.
* Event poll with no change will hang forever. Using separate goroutine and timeout instead of proper fix (will be in refactor).
* Fixed an issue where entering an in-use port multiple times via the CLI would make bridge use it.
* Update therecipe/qt and Qt to 5.13.

## [v1.2.3] Akashi - live (2019-11-05) beta (2019-10-22)

### Added
* #963 report first-start metric with bridge version.
* #941 report new-login metric, report daily heartbeat.
* #921 remote key lookup via Web Key Directory (WKD).
* #919 TLS issue notification in CLI.

### Changed
* #769 #930 #931 #949 Syncing messages and fetching message and attachments in parallel with five workers.
* #956 #741 update keychain.
* Re-download and re-unlock user keyring when addresses are changed.
* #944 Ugrade go-pmapi dependency to v1.0.4 to support phase one of the key migration.
* #683 Password rehides each time password entry screen is shown.
* Import-Export#219 fix double parameter definition.
* Upgrade go-pm-bridge-utils dependency to v1.0.1.
* #935 Fix wrong download link for linux updates.
* #952 fix error when sending mail with only BCC recipients (use empty slice instead of nil slice).
* Refactor `generateSendingInfo` to simplify logic; add test for this method.
* Generate code-coverage report with `make code-coverage`.
* #942 fix focus window with logout message when trying to connect from the client.
* Do not use panic for second instance.
* #928 do not hide 'no keychain' dialog when upgrade is needed.
* Sending `NO` for errors while `FETCH`.
* #899 Upgrade from Bolt to BBolt.
* Upgrade to gopenpgp.
* Bridge utils in own repository.
* Code made compatible with name changes in go-pmapi.


## [v1.2.2] - beta and live 2019-09-06

### Changed
* User compare case insensitive.

## [v1.2.1] - beta and live 2019-09-05

### Changed
* #924 fix start of bridge without internet connection.

## [v1.2.0] - beta 2019-08-22

### Added
* #903 added http.Client timeout to not hang out forever.
* Closing body after checking internet connection.
* Pedantic lint for bridgeUtils.
* Selected events are buffered and emited again when frontend loop is ready.
* #890 implemented 2FA endpoint (auth split).
* #888 TLS Cert.
    * Error bar and modal with explanation in GUI.
    * Signal to show error.
    * Add pinning to bridge (only for live API builds).
* #887 #883:
 * Wait before clearing data.
 * Configer which provides pmapi.ClientConfig and app directories.
* #861 restart after clear data.
* Panic handler for all goroutines.
* CD for linux.
* #798.
    * Check counts after sync.
    * Update counts in all mailboxes after sync.
    * `db.Mailbox.RemoveMissing`, `db.Mailbox.PutMany`.
    * `util.NotImplemented`.
    * Tests for sync.
* Bridge core tests:
    * Introduced interfaces: `pmapiClienterFactory`, `pmapiClienter`, `credentialStorer`.
    * Automatic mock generation for  `listener.Listener`, `bridge.pmapiClienter`, `bridge.credentialStorer`.
* #818 REFACTOR: see doc/code-structure.md.
    * Tests for bridge core & utils.
    * Update user before `GetQuota`.
    * Http bridge API.
* Bridge core tests:
    * Introduced interfaces: `pmapiClienterFactory`, `pmapiClienter`, `credentialStorer`.
    * Automatic mock generation for  `listener.Listener`, `bridge.pmapiClienter`, `bridge.credentialStorer`.
* #774 start initialization with sync immediately after login.

### Removed
* Using `PutMeta` for DB to not rewrite header and size.
* `Timeout` for connection (keep only `DialTimeout`).
* #798 `imapMailbox.sync`.
* #818 REFACTOR: see doc/code-structure.md.
    * Bridge global functions `GetAuth`, `GetAuthInfo`, `GetUserSettings` (using member functions of `pmapi.Client` instead).
    * `backend.setCache`: not used.
    * IMAP extension for `XSTOP` and `XFOCUS`.
    * Keychain `Disconnected` is not used,  deleting directly (not using hide).
   * `apiIdFrom(uid bool, id uint32)`, `apiIdRangeFromSeq(uid bool, seq imap.Seq)`: not used.
   * `server/dial.go` not used.
   * Util `CustomMessage`, `StartTicker` not used.

### Changed
* Check before first even sync.
* Do sync in parallel from events.
* Closing event loop by CloseConnectionEvent.
* Allow client to log in with address only.
* Fix IMAP users lock.
* #646 download headers when needed for first time.
* #895 fix of parsing address list.
* #844 do not spam GUI with logout events & sleep after bad login attempt from the client.
* #887 #883 #898 #902 logout account from API and all IMAP connections before clearing cache for account.
* #882 unassign PMAPI client after logout and force to run garbage collector.
* #880, #884, #885, #886 fix of informing user about outgoing non-encrypted e-mail.
* #838 `Sirupsen` -> `sirupsen`.
* #893 save panic report file everytime.
* #880 fix of informing user about outgoing non-encrypted e-mail.
* Fix aliases in split mode.
* Fix decrypted data in log notification.
* #471 fix of using font awesome in regular text.
* `SearchMessage` all IDs from DB not depends on `totalOnAPI`.
* #798 populate efficiently.
    * Improved `imap.db.mailbox.Counts()`.
    * `mbox.total,unread` -> `mbox.totalOnAPI,unreadOnAPI`.
    * Always show DB status (even for `IDLE` updates).
    * `imapUser.sync` now takes `labelID` as parameter.
    * Split population by 1000 messages.
    * `db.User.put(msgs,keepCache)` is used in sync to not overwrite `msg.Size` and `msg.Header` in DB.
    * Separate sync function from `backend.labelMailbox` class.
    * `UidNext` uses bolt sequence value instead of cursor position.
* `util.tests.go` moved to `bridgeUtils`.
* #471 fix of using font awesome in regular text.
* #818 REFACTOR: see doc/code-structure.md.
    * No global states/variables anymore.
    * Code separated from one big package into smaller packages (bridge core, utils, IMAP, SMTP, API).
    * Bridge core completely refactored - core should be API over credentials store and PMAPI.
    * Configuration and preferences are on one place; passed as dependency to all packages.
    * Bridge utils separated from the rest of the bridge code to be used in Import/Export.
    * Many channels converted into one listener which can register listeners and emit events to them.
    * Each package is ready to be used with interfaces for possibility of mocking.
    * Removed IMAP extension XFOCUS, used bridge local API instead.
    * Removed IMAP extension XSTOP.
    * Sentry is not used in dev environment.
    * Logs are not cleared after start, clearing is triggered by `watchLogFileSize()` instead.
    * Log path changed one folder level up i.e. from `.../protonmail/bridge/c10` to `.../protonmail/bridge`.
    * Always cleared malformed keychain records.
    * Set credentials version on each `Put`.
    * `util.WriteHeader` -> `imap.writeHeader`.
    * Save `message.ExternalID` for every client not just AppleMail.
    * Server errors reported to frontend by common event listener.
* Handle logout in event loop.


## [v1.1.6] - 2019-07-09 (beta 2019-07-01)

### Added
* #841 assume text/plain during sending e-mails when missing content type.
* #805 list the new package links in upgrade dialog for linux.
* #802 report the list errors to sentry.
* #508 content related header fields for mail are saved in DB inside `msg.Header`.
* #508 `doNotCacheError` to decide whether to rebuild message.
* CI with lint check.
* Build flag `nogui`.
* Dummy html interface.

### Removed
* #508 content type rewrite on `GetHeader`.
* #508 content type on custom message.

### Changed
* #854 avoid `nil` header and bodystructure on fail (as regression of #508).
* Sanitize version in json file.
* #850 keep correct main and body headers for import (as regression of #508).
* #841 choose parent ID only when there is exactly one message with external ID.
* #811 #proton/backend-communication#11 go-pmapi!57 uid fixed.
* Update Qt 5.11.3 to 5.12.0.
* Using gomodules instead of glide.
* #508 use MIMEType and attachments to choose correct `Content-Type`.
* #508 custom message replaces body before header is created.
* #508 main header has `Content-Type` only after message was fully fetched.
* #770 ignore empty key from data card and support multiple keys for contacts.
* Build tags for simpler build of beta and QA builds.
* Lint corrections.


## [v1.1.5] - 2019-05-23 (beta 2019-05-23, 2019-05-16)

### Changed
* Fix custom message format.
* #802 acumulated long lines while parsing body structure.
* Process `AddressEvent` before `MessageEvent`.
* #791 updated crypto: fix wrong signature format.
* #793 fix returning size.
* #706 improved internet connection checking.
* #771 updated raven, crypto, pmapi.
* #792 use `INFO` as basic log level.
* Only one crash from second instance.
* During event `MessageID` in log as field.

## [v1.1.4 live] - 2019-04-10 (beta 2019-04-05, 2019-03-27)

### Added
* Address with port to IMAP debug.
* #750 `backend/events.Manager.LastEvent`.
* #750 `backend.user.areAllEventsProcessed`.
* #750 Wait with message events until all related mailboxes are synchronized.
* Restart limit to 10.
* Release string to raven.

### Changed
* #748 when charset missing assume utf8 and check the validity.
* #750 before sync check that events are uptodate, if not poll events instead of sync.
* Use pmapi with support of decrypted access token.
* #750 Status is using DB status instead of API.
* Format panic error as string instead of struct dump.
* Validity of local certificate to increased to 20 years.

### Removed
* #750 Synchronization after 450 messages.

## [v1.1.3] - 2019-03-04

### Added
* Sentry crash reporting in main.
* Program arguments to turn of CPU and memory profiling.
* Full version of program visible on release notes.

### Changed
* #720 only one concurent DB sync.
* #720 sync every 3 pages.
* #512 extending list of charsets go-pm-mime!4.

## [v1.1.2] - beta only 2019-02-21

### Changed
* #512 fail on unknown charset.
* #729 #733 visitor for MIME parsing.

## [v1.1.1] - 2019-02-11
### Added
* #671 include `name` param in attachment `Content-Type` (in addition to `Content-Disposition` param `filename`).
* #671 do not include content headers for section requests e.g. `BODY.PEEK[2]`.
* Version info checks for newer version (do not show dialog when older is online).
* #592 new header `X-Pm-ConversationID-Id` and also added to `References`.
* #666 invoke `panic` while adding account `jakubqa+crash@protonmail.com`.
* #592 new header fields `X-Pm-Date` storing m.Time and `X-Pm-External-Id` storing m.ExternalID.
* #484 search criteria `Unkeyword` support.

### Changed
* Fix srp modulus issue with new `ProtonMail/crypto`.
* Generate version files from main file.
* Be able to set update set on build.
* #597 check on start that certificat will be still valid after one month and generate new cert if not.
* #597 extended certificate validity to 2 years.
* Copyright 2019.
* Exclude `protontech` repos from credits.
* Refactor of `go-pmapi`, `go-pm-crypto`, `go-pm-mime` and `go-srp`.
* Re-signed pubkey key.
* Version, revision and build time is set in main.
* #666 use `bytes.Reader` instead of `bytes.Buffer`.
* #666 clear unused buffers in body structure map.
* No API request for fetch `body[header]`.
* Added crash file counter to pass log tests.
* #484 search fully relies on DB information (no need to reach API).
* #592 `parsingHeader` allows negative time (before 1.1.1970).
* #592 add original header first and then rewrite.
* #592 `Message-Id` rewritten only if not present.
* #592 rename `X-Internal-Id` to `X-Pm-Internal-Id`.
* #592 internal references are added only when not present already.
* #592 field `Date` changed to m.Time only when wrong format or missing `Date`.
* #645 pmapi#26 `Message.Flags` instead of `IsEncrypted`, `Type`, `IsReplied`, `IsRepliedAll`, `IsForwarded`.
* DB: do not allow to put Body or Attachements to db.
* #574 SMTP: can now send more than one email.
* #671 Verbosity levels: `debug` (only bridge), `debug-client` (bridge and client communication), `debug-server` (bridge, whole SMTP/IMAP communication).
* #644 Return rfc.size 0 or correct size of fetched body (stored in DB).
* #671 API requests URI in debug logs.
* #625 Fix search results for Flagged and Unflagged.
* Draft optimization fetch header.
* #656 Fix sending of calendar invite on Outlook on MacOS.
* #46 Allowed to run multiple instances, once per user.

### Removed
* Makefile clean up old deploy code.

### Release notes
* Support multiple Bridge instances running in parallel (one per user).

### Fixed bugs
* SMTP stays authenticated after sent message.
* Reduce memory, processor and number of API calls.

## [v1.1.0] - 2018-10-22

### Removed
* `go-pmapi.Config.ClientSecret`.
* `go-pmapi.PublicKey.Send`.
* Program argument `main`.
* `backend.getMIMEMessageBodySection` (use `message.BodySection`).
* `backend.getSize` (use `message.BodySection`).

### Added
* IMAP server: more info when write/send/flush error occurs #648.
* Linux package paths inside version-json.
* Draggable popup windows for outgoing non-encrypted message #519.
* Pmapi able to receive plain accessToken go-pmapi#23 #604.
* DB debug switch.
* Clearing message cache when db is cleared.
* Debug string to tests.
* Mime tree section parsing and test.
* Start ticker.
* Dump DB status.
* `backend.ApplicationOutdated()` mechanism: once triggered logout all email clients. On try to login say _application outdated_.
* Force upgrade event (send from event loop).
* New systray with error symbol (used in mac for force update).
* Test for upgrade.
* GUI for upgrade.
* Add native upgrade to updates.
* Dial timeout client.
* Custom `copyRecursively` function.
* When there is fresh version on start show release notes.
* Keychain helper using GNU pass.
* Error message on missing keychain.

### Changed
* Imap `SEARCH` loops until all messages are listed #581.
* Cached message timestamp is renewed on load.
* Message cache ID is userID+messageID.
* Private cache and added bodystructure.
* Remove addresses from `m.ToList` that were not requested in SMTP `TO`.
* IsFirstStart setup before loading Gui. Set it to false right after (don't wait till quit).
* Check `eventMessage` not nil before address check.
* `util.EventChannel` refactor: `SendEvent`->`Send` and new `SendEvent(EventCode)`.
* Information bar keeps on once app is outdated.
* Error dialog for upgrade has option for force upgrade.
* IsFirstStart setup before loading Gui. Set false right after (don't wait till quit).
* Pmapi: access token decrypted only if needed.
* Move `updates` from `frontend` to `util`.
* Move `CheckInternetConnection()` to `util`.
* Makefile clean up and change scripts for building.
* Reorganized updates.
* Start with new versioning.

          1.1.0
          | | `--- bug fix number (internal, irregular, beta relases)
          | `----- minor version (features, release once per month, live release, milestones)
          `------- major version (big changes, once per year, breaking changes, api force upgrade)

* Upgrade restart option in qt-frontend.
* GOOS save functions.
* Windows update procedure.
* Darwin update procedure.
* `zip` replaced by `tgz`.
* Using move instead of write truncated.
* Linux dependencies (pass and gnome-keychain optional).
* `Store.helper` -> `Store.secrets`.

### Release notes
* New self-update procedure.
* Changed restarting mechanism.
* Support for GNU pass for linux.
* Various GUI improvements.

### Fixed bugs
* RFC complaint SEARCH and FETCH responses.
* Additional synchronization of mail database.


## [v1.0.6 silent] - 2018-08-23
### Added
* New svg icon in linux package.

## [v1.0.6] - 2018-08-09

### Added
* `backend.GetUserSettings()`.

### Changed
* Related to Desktop-Bridge#561.
* Api flag to build scripts.
* `BodyKey` and `AttachmentKey` contains `Key` and `Algorithm`.
* `event.User.Addresses` -> `event.Addresses`.
* `user.Addresses` -> `client.Addresses()`.
* Typos and fixes.
* Pmapi update.
* `backend.configClient` -> `backend.authClient`.
* `auth.Uid` -> `auth.Uid()`.
* `keyRingForAddress()` -> `Client.KeyRingForAddressID()`.
* `Message.IsRead` -> `Message.Unread`.
* `pmapi.User.Unlock()` -> `pmapi.Client.UnlockAddresses()`.
* `TwoFactor` -> `HasTwoFactor()` and `PasswordMode` -> `HasMailboxPassword()`.
* Icon to match ImportExport.


### Release notes
* Removed deprecated API routes.

### Fixed bugs
* Frequent Thunderbird timeout.
* SMTP requests not case-sensitive.

## [v1.0.5] - 2018-07-12

### Added
* UpdateCurrentAgent from lastMailClient.
* Current OS.
* Use Qt to set nice OS with version.
* All `client.Do` errors are interpreted as connection issue.
* Moved to internal gitlab.
* Typo `frontend-qml`.
* Better message for case when server is not reacheable.
* Setting 1min timeout to IMAP connection.

### Changed
* Password: click2show, click2hide.
* Notification in bug report window.
* Less frequent version check.
* Closing ticker.

### Removed
* Sockets and unused libraries.

### Release notes
* Improved response of IMAP server.
* Sending requests with client information.
* Less frequent notification about new version.

### Fixed bugs
* Support of Outlook calendar event format.
* Too many opened file descriptors issue.
* Fixed 7bit MIME issue while sending.


## [v1.0.4] - 2018-05-15

### Changed
* Version files available at both download and static.
* MIME `text/calendar` are parsed as attachment.
* UserID as identifier in keychain and pmapi token.
* Keychain format and function refactor.
* Create crash file on panic with full trace.
* Clear old data only in main process (no double keychain typing).
* Create label udpate API route.
* Selectable text in release notes.

### Added
* Support sending to external PGP recipients.
* Return error codes: `0: Ok`, `2: Frontend crashed`, `3: Bridge already running`, `4: Uknown argument`, `42: Restart application`.

### Release notes
* Support of encryption to external PGP recipients using contacts created on beta.protonmail.com (see https://protonmail.com/blog/pgp-vulnerability-efail/ to understand the vulnerabilities that may be associated with sending to other PGP clients).
* Notification that outgoing email will be delivered as non-encrypted.
* NOTE: Due to a change of the keychain format, you will need to add your account(s) to the Bridge after installing this version.

### Bugs fixed
* Support accounts with same user names.
* Support sending vCalendar event.

## [v1.0.3] - 2018-03-26
* All from silent updates plus following.

### Changed
* Okay -> "Remind me later".
* Imported message with `text/html` body was imported as `text/plain`.
* Reload cache when labeling Seen/Unseen.
* Merge with Import-Export branch.
    * Inheritable Bug report window.
    * Common functions: WriteHeader (parse PM mail) and CustomMessage (when incorrect keys).
    * Updates refactor.
    * Bug report window.
    * Checkbox and with label (only I/E).
    * Error dialog and Info tooltip (only I/E).
    * Add user modal formating (colors, text).
    * Account view style.
    * Input box style (used in bug report).
    * Input field style (used in add account and change port).
    * Added style variables for I/E.
    * Tab button style.
    * Window bar style and functionality (closing / minimize window).

### Release notes
* Improved responsiveness in the UI.

### Fixed bugs
* Fixed some formatting issues with imports.
* Fixed port changing via CLI.

## Silent update - 2018-03-13

### Changed
* Remove firewall error message.


## [v1.0.2] - 2018-03-12
* All from silent updates plus following.

### Added
* UTF-7 support.
* Message when communication between bridge and email client is blocked by firewall (Windows only).

### Changed
* Added gnome-keyring dejavu fonts into linux dependency.
* Corrected parentID when reply/forward: taken from `protonmail.internalid` reference.
* Update user object in backend after unlock to apply address changes.

### Release notes
* UTF7 encoding support for older imported emails.

### Fixed bugs
* Fixed issues with conversation threading.
* Support for multiple "ReplyTo" addresses.
* Fixed issue where some address updates would not register immediately.



## [v1.0.1-4 (linux only)] Silent deploy - 2018-02-28

### Changed
* More similar look of window title bar to Windows 10 style.
* Qt 5.10 Button Controls 2 conflict (`icon`->`iconText`).

### Added
* Linux default font.
* Multiple reply-to addresses support (also API).
* Command line interface.
* Credits are generated automatically from glide.lock.
* Created script to build linux packages (dep,rpm,PKGBUILD).
* Correct config folders with env variable `$XDG_CONFIG_HOME`.

### Fixed bugs
* Clearing global cache.
* Default linux font problems.
* Support Reply-To multiple addresses.

### Release notes
* Improved visual appearance for win and linux.



## [v1.0.1] Silent deploy - 2017-12-30

### Changed
* Fixed bug with parsing address list (CC became BCC).



## [v1.0.1] - 2017-12-20

### Added
* When current log file is more than 10MB open new one, checked every 15min.
* Keep only last three log files including current one, triggered every start and when switching log files.
* Translation context.
* Accessibility objects for button and static text.
* All objects are accessible including focus scope for modals and messages.
* Automatically fill the email client in bug report form.
* Catch corrupted MacOS keychain error and show the link to FAQ.
* Unlabel message.
* Update emptying and filtering routes.
* Parse the address comment as defined in RFC.

### Changed
* Default log level set to Warning.
* Info logs during adding account and connecting client promoted to warning level.
* Log only when email client was changed (previously logged on every assign).
* Force upgrade bubble notification only when requested by API.
* Don't show warning systray icon when "You have then newest version!" bubble message is showed.
* Header date format  RFC822Z -> RFC1123Z.
* IMAP ID and QUOTA responses forced to use quoted strings (fixing SparkMail issue).
* Avoid AddressChanged bubble when no address was changed.

### Release notes
* Reduced log file size and log file history.
* Accessibility support for MacOS VoiceOver and Windows Narrator.
* Improved notification system.
* Supported imports with older address format.



## [v1.0.0] - 2017-12-06

### Added
* Encoding support of message body, title items, attachment name, for all standard charsets.
* Force update API message handled as new version event.

### Changed
* Refactor `bridge-qtfronted` -> `frontend`.
* Only one main file and basic support of CLI (not finished).
* Common QML package `ProtonUI`, which is used by `BridgeUI` and `ImportExportUI`.
* ChangedUser signal contain address and event type to distinguish between logout, internet off/on, address_change.
* API address changed event handled gracefully (if not possible, logout).
* Update mac keychain (should resolve problem with adding new account to bridge, NOT CONFIRMED).
* Solved hanging GUI on keychain error (should solve all win-7, no-gui errors).
* New systray icons for Mac (black and white no background).
* GUI cosmetics:
    * "Click here to start" triangle position.
    * Wrong cursor type on link.
    * Create main window before notification.

### Release notes
* Better notification when new version is needed or when account address is changed.
* Encoding support for the standard charsets.
* Improved visual appearance.

### Fixed bugs
* Fixed missing GUI for Windows with empty keychain.



## Changelog format
* Changelog [format](http://keepachangelog.com/en/1.0.0/).

### Guiding Principles
* Changelogs are for humans, not machines.
* There should be an entry for every single version.
* The same types of changes should be grouped.
* Versions and sections should be linkable.
* The latest version comes first.
* The release date of each version is displayed.
* Mention whether you follow Semantic Versioning.

### Types of changes
* `Added` for new features.
* `Changed` for changes in existing functionality.
* `Deprecated` for soon-to-be removed features.
* `Removed` for now removed features.
* `Fixed` for any bug fixes.
* `Security` in case of vulnerabilities.
* Additional for in app release notes.
    * `Release notes` in case of vulnerabilities.
    * `Fixed bugs` in case of vulnerabilities.
<|MERGE_RESOLUTION|>--- conflicted
+++ resolved
@@ -2,66 +2,24 @@
 
 Changelog [format](http://keepachangelog.com/en/1.0.0/)
 
-<<<<<<< HEAD
 ## Unreleased
-=======
-## [v1.2.8] Donghai-fix-append  (2020-06-XXX)
-
-### Changed
-* GODT-396 reduce number of EXISTS calls
-* GODT-143 Allow appending to Sent folder when sender matches account address
-
-### Fixed
-* GODT-502 Fixed crash when unable to parse a message header.
-
-## [v1.2.7] Donghai-fix-sync - (beta 2020-05-07 live 2020-04-20)
->>>>>>> 5348ae7d
-
-### Added
+
+### Added
+* IMAP mailbox info update when new mailbox is created.
+* GODT-72 Use ISO-8859-1 encoding if charset is not specified and it isn't UTF-8.
+
+### Changed
 * GODT-360 Detect charset embedded in html/xml.
-
-### Changed
 * GODT-354 Do not label/unlabel messsages from `All Mail` folder.
 * GODT-388 Support for both bridge and import/export credentials by package users.
 * GODT-387 Store factory to make store optional.
 * GODT-386 Renamed bridge to general users and keep bridge only for bridge stuff.
-* GODT-308 Better user error message when request is canceled.
 * GODT-312 Validate recipient emails in send before asking for their public keys.
 * GODT-368 Bump docker-credential-helpers version.
-* GODT-280 Migrate to gopenpgp v2:
-    * `Unlock()` call on pmapi-client unlocks both User keys and Address keys.
-    * Salt is available via `AuthSalt()` method.
 * GODT-394 Don't check SMTP message send time in integration tests.
 * GODT-280 Migrate to gopenpgp v2.
     * `Unlock()` call on pmapi-client unlocks both User keys and Address keys.
     * Salt is available via `AuthSalt()` method.
-
-### Fixed
-* GODT-356 Fix crash when removing account while mail client is fetching messages (regression from GODT-204).
-* GODT-390 Don't logout user if AuthRefresh fails because internet was off.
-* GODT-358 Bad timeouts with Alternative Routing.
-* GODT-363 Drafts are not deleted when already created on webapp.
-* GODT-390 Don't logout user if AuthRefresh fails because internet was off.
-* GODT-341 Fixed flaky unittest for Store synchronization cooldown.
-* Crash when failing to match necessary html element.
-* Crash in message.combineParts when copying nil slice.
-* Handle double charset better by using local ParseMediaType instead of mime.ParseMediaType.
-* Don't remove log dir.
-* GODT-422 Fix element not found (avoid listing credentials, prefer getting).
-* GODT-404 Don't keep connections to proxy servers alive if user disables DoH.
-* Ensure DoH is used at startup to load users for the initial auth.
-* Issue causing deadlock when reloading users keys due to double-locking of a mutex.
-* Correctly handle failure to unlock single key.
-* GODT-479 Fix flaky integration tests.
-* GODT-484 Fix infinite loop when decoding invalid 2231 charset
-
-## [v1.2.7] Donghai-hotfix - beta (2020-05-07)
-
-### Added
-* IMAP mailbox info update when new mailbox is created.
-* GODT-72 Use ISO-8859-1 encoding if charset is not specified and it isn't UTF-8.
-
-### Changed
 * GODT-308 Better user error message when request is canceled.
 * GODT-162 User Agent does not contain bridge version, only client in format `client name/client version (os)`.
 * GODT-258 Update go-imap to v1.
@@ -85,13 +43,38 @@
 * Dead code from `pkg/message`.
 
 ### Fixed
+* GODT-356 Fix crash when removing account while mail client is fetching messages (regression from GODT-204).
+* GODT-358 Bad timeouts with Alternative Routing.
+* GODT-363 Drafts are not deleted when already created on webapp.
+* GODT-390 Don't logout user if AuthRefresh fails because internet was off.
+* GODT-341 Fixed flaky unittest for Store synchronization cooldown.
+* Crash when failing to match necessary html element.
+* Crash in message.combineParts when copying nil slice.
+* Handle double charset better by using local ParseMediaType instead of mime.ParseMediaType.
+* Don't remove log dir.
+* GODT-422 Fix element not found (avoid listing credentials, prefer getting).
+* GODT-404 Don't keep connections to proxy servers alive if user disables DoH.
+* Ensure DoH is used at startup to load users for the initial auth.
+* Issue causing deadlock when reloading users keys due to double-locking of a mutex.
+* Correctly handle failure to unlock single key.
+* GODT-479 Fix flaky integration tests.
+* GODT-484 Fix infinite loop when decoding invalid 2231 charset
 * GODT-267 Correctly detect if a message is a draft even if does not have DraftLabel.
 * GODT-308 Reduce minimum read speed threshold to avoid issues with flaky internet.
 * GODT-321 Changing address ordering would cause all messages to disappear in combined mode.
 * GODT-129 Fix custom message PGP by using template.
 
 
-## [v1.2.7] Donghai-hotfix - beta (2020-05-07)
+## [v1.2.8] Donghai-fix-append  (beta 2020-06-XXX)
+
+### Changed
+* GODT-396 reduce number of EXISTS calls.
+* GODT-143 Allow appending to Sent folder when sender matches account address.
+
+### Fixed
+* GODT-502 Fixed crash when unable to parse a message header.
+
+## [v1.2.7] Donghai-fix-sync - (beta 2020-05-07 live 2020-04-20)
 
 ### Added
 * IMAP extension MOVE with UIDPLUS support.
@@ -112,8 +95,6 @@
 
 ### Fixed
 * Use correct binary name when finding location of addcert.scpt.
-
-
 
 
 ## [v1.2.6] Donghai - beta (2020-03-31)
