--- conflicted
+++ resolved
@@ -2,19 +2,20 @@
 
 Changelog [format](http://keepachangelog.com/en/1.0.0/)
 
-## [Bridge 1.8.3] James
-
-<<<<<<< HEAD
-### Fixed
-* GODT-1182: Use correct contact route.
-=======
+## [Bridge 1.8.4] James
+
 ## Added
 GODT-1044: Lite parser for appended messages.
 
 ## Fixed
 GODT-1161: Guarantee order of responses when creating new message.
 GODT-1162: Fix wrong section 1 error when email has no MIME parts.
->>>>>>> 0a9ce5f5
+
+
+## [Bridge 1.8.3] James
+
+### Fixed
+* GODT-1182: Use correct contact route.
 
 
 ## [Bridge 1.8.2] James
