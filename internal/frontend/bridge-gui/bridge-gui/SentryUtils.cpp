// Copyright (c) 2023 Proton AG
//
// This file is part of Proton Mail Bridge.
//
// Proton Mail Bridge is free software: you can redistribute it and/or modify
// it under the terms of the GNU General Public License as published by
// the Free Software Foundation, either version 3 of the License, or
// (at your option) any later version.
//
// Proton Mail Bridge is distributed in the hope that it will be useful,
// but WITHOUT ANY WARRANTY; without even the implied warranty of
// MERCHANTABILITY or FITNESS FOR A PARTICULAR PURPOSE.  See the
// GNU General Public License for more details.
//
// You should have received a copy of the GNU General Public License
// along with Proton Mail Bridge. If not, see <https://www.gnu.org/licenses/>.

#include "SentryUtils.h"
<<<<<<< HEAD
#include "Version.h"
=======
#include "BuildConfig.h"
>>>>>>> 08dab2d1
#include <bridgepp/BridgeUtils.h>

#include <QByteArray>
#include <QCryptographicHash>
#include <QString>
#include <QSysInfo>

static constexpr const char *LoggerName = "bridge-gui";

QByteArray getProtectedHostname() {
    QByteArray hostname = QCryptographicHash::hash(QSysInfo::machineHostName().toUtf8(), QCryptographicHash::Sha256);
    return hostname.toHex();
}

<<<<<<< HEAD
void setSentryReportScope() {
    sentry_set_tag("OS", bridgepp::goos().toUtf8());
    sentry_set_tag("Client", PROJECT_FULL_NAME);
    sentry_set_tag("Version",   PROJECT_VER);
    sentry_set_tag("UserAgent", QString("/ (%1)").arg(bridgepp::goos()).toUtf8());
    sentry_set_tag("HostArch",  QSysInfo::currentCpuArchitecture().toUtf8());
    sentry_set_tag("server_name",  getProtectedHostname());
=======
QString getApiOS() {
#if defined(Q_OS_DARWIN)
    return "macos";
#elif defined(Q_OS_WINDOWS)
    return "windows";
#else
    return "linux";
#endif
}

QString appVersion(const QString& version) {
    return QString("%1-bridge@%2").arg(getApiOS()).arg(version);
}

void setSentryReportScope() {
    sentry_set_tag("OS", bridgepp::goos().toUtf8());
    sentry_set_tag("Client", PROJECT_FULL_NAME);
    sentry_set_tag("Version", QByteArray(PROJECT_REVISION).toHex());
    sentry_set_tag("HostArch", QSysInfo::currentCpuArchitecture().toUtf8());
    sentry_set_tag("server_name", getProtectedHostname());
}

sentry_options_t* newSentryOptions(const char *sentryDNS, const char *cacheDir) {
    sentry_options_t *sentryOptions = sentry_options_new();
    sentry_options_set_dsn(sentryOptions, sentryDNS);
    sentry_options_set_database_path(sentryOptions, cacheDir);
    sentry_options_set_release(sentryOptions, appVersion(PROJECT_VER).toUtf8());
    sentry_options_set_max_breadcrumbs(sentryOptions, 50);
    sentry_options_set_environment(sentryOptions, PROJECT_BUILD_ENV);
    // Enable this for debugging sentry.
    // sentry_options_set_debug(sentryOptions, 1);

    return sentryOptions;
>>>>>>> 08dab2d1
}

sentry_uuid_t reportSentryEvent(sentry_level_t level, const char *message) {
    auto event = sentry_value_new_message_event(level, LoggerName, message);
    return sentry_capture_event(event);
}


sentry_uuid_t reportSentryException(sentry_level_t level, const char *message, const char *exceptionType, const char *exception) {
    auto event = sentry_value_new_message_event(level, LoggerName, message);
    sentry_event_add_exception(event, sentry_value_new_exception(exceptionType, exception));
    return sentry_capture_event(event);
<<<<<<< HEAD
}
=======
}

>>>>>>> 08dab2d1
<|MERGE_RESOLUTION|>--- conflicted
+++ resolved
@@ -16,11 +16,7 @@
 // along with Proton Mail Bridge. If not, see <https://www.gnu.org/licenses/>.
 
 #include "SentryUtils.h"
-<<<<<<< HEAD
-#include "Version.h"
-=======
 #include "BuildConfig.h"
->>>>>>> 08dab2d1
 #include <bridgepp/BridgeUtils.h>
 
 #include <QByteArray>
@@ -35,15 +31,6 @@
     return hostname.toHex();
 }
 
-<<<<<<< HEAD
-void setSentryReportScope() {
-    sentry_set_tag("OS", bridgepp::goos().toUtf8());
-    sentry_set_tag("Client", PROJECT_FULL_NAME);
-    sentry_set_tag("Version",   PROJECT_VER);
-    sentry_set_tag("UserAgent", QString("/ (%1)").arg(bridgepp::goos()).toUtf8());
-    sentry_set_tag("HostArch",  QSysInfo::currentCpuArchitecture().toUtf8());
-    sentry_set_tag("server_name",  getProtectedHostname());
-=======
 QString getApiOS() {
 #if defined(Q_OS_DARWIN)
     return "macos";
@@ -77,7 +64,6 @@
     // sentry_options_set_debug(sentryOptions, 1);
 
     return sentryOptions;
->>>>>>> 08dab2d1
 }
 
 sentry_uuid_t reportSentryEvent(sentry_level_t level, const char *message) {
@@ -90,9 +76,5 @@
     auto event = sentry_value_new_message_event(level, LoggerName, message);
     sentry_event_add_exception(event, sentry_value_new_exception(exceptionType, exception));
     return sentry_capture_event(event);
-<<<<<<< HEAD
-}
-=======
 }
 
->>>>>>> 08dab2d1
