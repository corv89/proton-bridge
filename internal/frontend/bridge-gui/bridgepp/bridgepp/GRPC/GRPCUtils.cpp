--- conflicted
+++ resolved
@@ -82,13 +82,8 @@
 /// \return The path of the created file.
 /// \return A null string if the file could not be saved.
 //****************************************************************************************************************************************************
-<<<<<<< HEAD
-QString createClientConfigFile(QString const &token, QString *outError) {
-    QString const basePath = grpcClientConfigBasePath();
-=======
 QString createClientConfigFile(QString const &configDir, QString const &token, QString *outError) {
     QString const basePath = grpcClientConfigBasePath(configDir);
->>>>>>> 7eaf1655
     QString path, error;
     for (qint32 i = 0; i < 1000; ++i) // we try a decent amount of times
     {
